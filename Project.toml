--- conflicted
+++ resolved
@@ -18,9 +18,7 @@
 Tracker = "9f7883ad-71c0-57eb-9f7f-b5c9e6d3789c"
 
 [compat]
-<<<<<<< HEAD
 RecursiveArrayTools = "1.0"
-=======
 DiffEqCallbacks = "2.9"
 DiffEqDiffTools = "1.4"
 Tracker = "0.2"
@@ -30,7 +28,6 @@
 DiffEqBase = "6.5"
 Parameters = "0.12"
 GLM = "1.3"
->>>>>>> dbd91f47
 julia = "1"
 
 [extras]
