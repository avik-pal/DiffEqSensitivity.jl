name = "DiffEqSensitivity"
uuid = "41bf760c-e81c-5289-8e54-58b1f1f8abe2"
authors = ["Christopher Rackauckas <accounts@chrisrackauckas.com>"]
version = "4.3.0"

[deps]
DataFrames = "a93c6f00-e57d-5684-b7b6-d8193f3e46c0"
DiffEqBase = "2b5f629d-d688-5b77-993f-72d75c75574e"
DiffEqCallbacks = "459566f4-90b8-5000-8ac3-15dfb0a30def"
DiffEqDiffTools = "01453d9d-ee7c-5054-8395-0335cb756afa"
ForwardDiff = "f6369f11-7733-5829-9624-2563aa707210"
GLM = "38e38edf-8417-5370-95a0-9cbb8c7f171a"
LinearAlgebra = "37e2e46d-f89d-539d-b4ee-838fcccc9c8e"
Parameters = "d96e819e-fc66-5662-9728-84c9c7592b0a"
QuadGK = "1fd47b50-473d-5c70-9696-f719f8f3bcdc"
RecursiveArrayTools = "731186ca-8d62-57ce-b412-fbd966d074cd"
Statistics = "10745b16-79ce-11e8-11f9-7d13ad32a3b2"
Tracker = "9f7883ad-71c0-57eb-9f7f-b5c9e6d3789c"

[compat]
<<<<<<< HEAD
DiffEqCallbacks = "2.9"
=======
DiffEqDiffTools = "1.4"
Tracker = "0.2"
ForwardDiff = "0.10"
DataFrames = "0.19"
QuadGK = "2.1"
DiffEqBase = "6.5"
Parameters = "0.12"
GLM = "1.3"
>>>>>>> d1b61118
julia = "1"

[extras]
Calculus = "49dc2e85-a5d0-5ad3-a950-438e2897f1b9"
DiffEqFlux = "aae7a2af-3d4f-5e19-a356-7da93b79d9d0"
Distributions = "31c24e10-a181-5473-b8eb-7969acd0382f"
OrdinaryDiffEq = "1dea7af3-3e70-54e6-95c3-0bf5283fa5ed"
Random = "9a3f8284-a2c9-5f02-9a11-845980a1fd5c"
ReverseDiff = "37e2e3b7-166d-5795-8a7a-e32c996b4267"
SafeTestsets = "1bc83da4-3b8d-516f-aca4-4fe02f6d838f"
Test = "8dfed614-e22c-5e08-85e1-65c5234f0b40"

[targets]
test = ["OrdinaryDiffEq", "Calculus", "ReverseDiff", "Distributions", "SafeTestsets", "DiffEqFlux", "Test", "Random"]<|MERGE_RESOLUTION|>--- conflicted
+++ resolved
@@ -18,9 +18,7 @@
 Tracker = "9f7883ad-71c0-57eb-9f7f-b5c9e6d3789c"
 
 [compat]
-<<<<<<< HEAD
 DiffEqCallbacks = "2.9"
-=======
 DiffEqDiffTools = "1.4"
 Tracker = "0.2"
 ForwardDiff = "0.10"
@@ -29,7 +27,6 @@
 DiffEqBase = "6.5"
 Parameters = "0.12"
 GLM = "1.3"
->>>>>>> d1b61118
 julia = "1"
 
 [extras]
