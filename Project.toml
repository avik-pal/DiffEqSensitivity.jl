--- conflicted
+++ resolved
@@ -18,11 +18,8 @@
 Tracker = "9f7883ad-71c0-57eb-9f7f-b5c9e6d3789c"
 
 [compat]
-<<<<<<< HEAD
 Parameters = "0.12"
-=======
 GLM = "1.3"
->>>>>>> bc99e8df
 julia = "1"
 
 [extras]
