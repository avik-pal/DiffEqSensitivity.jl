using DiffEqSensitivity, SafeTestsets
using Test

const GROUP = get(ENV, "GROUP", "All")
const is_APPVEYOR = Sys.iswindows() && haskey(ENV,"APPVEYOR")
const is_TRAVIS = haskey(ENV,"TRAVIS")

@time begin
if GROUP == "All" || GROUP == "Core" || GROUP == "Downstream"
<<<<<<< HEAD
    @safetestset "Forward Sensitivity" begin include("forward.jl") end
    @safetestset "Adjoint Sensitivity" begin include("adjoint.jl") end
    @safetestset "Concrete Solve Derivatives" begin include("concrete_solve_derivatives.jl") end
    @safetestset "Morris Method" begin include("morris_method.jl") end
    @safetestset "Sobol Method" begin include("sobol_method.jl") end
    @safetestset "DGSM Method" begin include("DGSM.jl") end
    @safetestset "eFAST Method" begin include("eFAST_method.jl") end
=======
    @time @safetestset "Forward Sensitivity" begin include("forward.jl") end
    @time @safetestset "Adjoint Sensitivity" begin include("adjoint.jl") end
    @time @safetestset "Morris Method" begin include("morris_method.jl") end
    @time @safetestset "Sobol Method" begin include("sobol_method.jl") end
    @time @safetestset "DGSM Method" begin include("DGSM.jl") end
    @time @safetestset "eFAST Method" begin include("eFAST_method.jl") end
>>>>>>> 46653289
end

if GROUP == "DiffEqFlux"
    using Pkg
    if is_TRAVIS
      using Pkg
      Pkg.add("DiffEqFlux")
    end
    @time Pkg.test("DiffEqFlux")
end
end<|MERGE_RESOLUTION|>--- conflicted
+++ resolved
@@ -7,22 +7,13 @@
 
 @time begin
 if GROUP == "All" || GROUP == "Core" || GROUP == "Downstream"
-<<<<<<< HEAD
-    @safetestset "Forward Sensitivity" begin include("forward.jl") end
-    @safetestset "Adjoint Sensitivity" begin include("adjoint.jl") end
-    @safetestset "Concrete Solve Derivatives" begin include("concrete_solve_derivatives.jl") end
-    @safetestset "Morris Method" begin include("morris_method.jl") end
-    @safetestset "Sobol Method" begin include("sobol_method.jl") end
-    @safetestset "DGSM Method" begin include("DGSM.jl") end
-    @safetestset "eFAST Method" begin include("eFAST_method.jl") end
-=======
     @time @safetestset "Forward Sensitivity" begin include("forward.jl") end
     @time @safetestset "Adjoint Sensitivity" begin include("adjoint.jl") end
+    @time @safetestset "Concrete Solve Derivatives" begin include("concrete_solve_derivatives.jl") end
     @time @safetestset "Morris Method" begin include("morris_method.jl") end
     @time @safetestset "Sobol Method" begin include("sobol_method.jl") end
     @time @safetestset "DGSM Method" begin include("DGSM.jl") end
     @time @safetestset "eFAST Method" begin include("eFAST_method.jl") end
->>>>>>> 46653289
 end
 
 if GROUP == "DiffEqFlux"
