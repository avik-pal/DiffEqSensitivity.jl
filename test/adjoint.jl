<<<<<<< HEAD
using DiffEqSensitivity,OrdinaryDiffEq,
      RecursiveArrayTools, DiffEqBase, ForwardDiff, Calculus, QuadGK,
      LinearAlgebra
=======
using DiffEqSensitivity,OrdinaryDiffEq, RecursiveArrayTools, DiffEqBase,
      ForwardDiff, Calculus, QuadGK, LinearAlgebra
>>>>>>> b16b9beb
using Test

function fb(du,u,p,t)
  du[1] = dx = p[1]*u[1] - p[2]*u[1]*u[2]
  du[2] = dy = -p[3]*u[2] + p[4]*u[1]*u[2]
end
function jac(J,u,p,t)
  (x, y, a, b, c) = (u[1], u[2], p[1], p[2], p[3])
  J[1,1] = a + y * b * -1
  J[2,1] = y
  J[1,2] = b * x * -1
  J[2,2] = c * -1 + x
end

f = ODEFunction(fb,jac=jac)
p = [1.5,1.0,3.0,1.0]
prob = ODEProblem(f,[1.0;1.0],(0.0,10.0),p)
sol = solve(prob,Tsit5(),abstol=1e-14,reltol=1e-14)
probb = ODEProblem(fb,[1.0;1.0],(0.0,10.0),p)

solb = solve(probb,Tsit5(),abstol=1e-14,reltol=1e-14)
sol_end = solve(probb,Tsit5(),abstol=1e-14,reltol=1e-14,
          save_everystep=false,save_start=false)

# Do a discrete adjoint problem
println("Calculate discrete adjoint sensitivities")
t = 0.0:0.5:10.0
# g(t,u,i) = (1-u)^2/2, L2 away from 1
function dg(out,u,p,t,i)
  (out.=2.0.-u)
end

easy_res = adjoint_sensitivities(sol,Tsit5(),dg,t,abstol=1e-14,
                                 reltol=1e-14,iabstol=1e-14,ireltol=1e-12)
easy_res2 = adjoint_sensitivities(solb,Tsit5(),dg,t,abstol=1e-14,
                                 reltol=1e-14,iabstol=1e-14,ireltol=1e-12,sensealg=SensitivityAlg(quad=true,backsolve=false))
easy_res3 = adjoint_sensitivities(solb,Tsit5(),dg,t,abstol=1e-14,
                                  reltol=1e-14,iabstol=1e-14,ireltol=1e-12,sensealg=SensitivityAlg(quad=false,backsolve=false))
easy_res4 = adjoint_sensitivities(solb,Tsit5(),dg,t,abstol=1e-14,
                                  reltol=1e-14,iabstol=1e-14,ireltol=1e-12,sensealg=SensitivityAlg(backsolve=true))
easy_res5 = adjoint_sensitivities(sol,Kvaerno5(nlsolve=NLAnderson(), smooth_est=false),dg,t,abstol=1e-12,
                                 reltol=1e-10,iabstol=1e-14,ireltol=1e-12,sensealg=SensitivityAlg(backsolve=true))
easy_res6 = adjoint_sensitivities(solb,Tsit5(),dg,t,abstol=1e-14,
                                  reltol=1e-14,iabstol=1e-14,ireltol=1e-12,
                                  sensealg=SensitivityAlg(checkpointing=true,quad=true),
                                  checkpoints=sol.t[1:5:end])
easy_res7 = adjoint_sensitivities(solb,Tsit5(),dg,t,abstol=1e-14,
                                  reltol=1e-14,iabstol=1e-14,ireltol=1e-12,
                                  sensealg=SensitivityAlg(checkpointing=true,quad=false),
                                  checkpoints=sol.t[1:5:end])

adj_prob = ODEAdjointProblem(sol,dg,t)
adj_sol = solve(adj_prob,Tsit5(),abstol=1e-14,reltol=1e-14)
integrand = AdjointSensitivityIntegrand(sol,adj_sol)
res,err = quadgk(integrand,0.0,10.0,atol=1e-14,rtol=1e-12)

@test isapprox(res, easy_res, rtol = 1e-10)
@test isapprox(res, easy_res2, rtol = 1e-10)
@test isapprox(res, easy_res3, rtol = 1e-10)
@test isapprox(res, easy_res4, rtol = 1e-10)
@test isapprox(res, easy_res5, rtol = 1e-7)
@test isapprox(res, easy_res6, rtol = 1e-9)
@test isapprox(res, easy_res7, rtol = 1e-9)

println("Calculate adjoint sensitivities ")

easy_res8 = adjoint_sensitivities(solb,Tsit5(),dg,t,abstol=1e-14,
                                  reltol=1e-14,iabstol=1e-14,ireltol=1e-12,
                                  save_everystep=false,save_start=false,
                                  sensealg=SensitivityAlg(backsolve=true))

@test isapprox(res, easy_res8, rtol = 1e-9)

end_only_res = adjoint_sensitivities(sol_end,Tsit5(),dg,t,abstol=1e-14,
                                  reltol=1e-14,iabstol=1e-14,ireltol=1e-12,
                                  save_everystep=false,save_start=false,
                                  sensealg=SensitivityAlg(backsolve=true))

@test isapprox(res, end_only_res, rtol = 1e-9)

println("Calculate adjoint sensitivities from autodiff & numerical diff")
function G(p)
  tmp_prob = remake(prob,u0=convert.(eltype(p),prob.u0),p=p)
  sol = solve(tmp_prob,Tsit5(),abstol=1e-10,reltol=1e-10,saveat=t)
  A = convert(Array,sol)
  sum(((2 .- A).^2)./2)
end
G([1.5,1.0,3.0,1.0])
res2 = ForwardDiff.gradient(G,[1.5,1.0,3.0,1.0])
res3 = Calculus.gradient(G,[1.5,1.0,3.0,1.0])

using Tracker
res4 = Tracker.gradient(G,[1.5,1.0,3.0,1.0])[1]

using ReverseDiff
res5 = ReverseDiff.gradient(G,[1.5,1.0,3.0,1.0])

@test norm(res' .- res2) < 1e-8
@test norm(res' .- res3) < 1e-5
@test norm(res' .- res4) < 1e-6
@test norm(res' .- res5) < 1e-6

# check other t handling

t2 = [0.5, 1.0]
t3 = [0.0, 0.5, 1.0]
t4 = [0.5, 1.0, 10.0]

easy_res2 = adjoint_sensitivities(sol,Tsit5(),dg,t2,abstol=1e-14,
                                  reltol=1e-14,iabstol=1e-14,ireltol=1e-12)
easy_res3 = adjoint_sensitivities(sol,Tsit5(),dg,t3,abstol=1e-14,
                                  reltol=1e-14,iabstol=1e-14,ireltol=1e-12)
easy_res4 = adjoint_sensitivities(sol,Tsit5(),dg,t4,abstol=1e-14,
                                  reltol=1e-14,iabstol=1e-14,ireltol=1e-12)

function G(p,ts)
  tmp_prob = remake(prob,u0=convert.(eltype(p),prob.u0),p=p)
  sol = solve(tmp_prob,Tsit5(),abstol=1e-10,reltol=1e-10,saveat=ts)
  A = convert(Array,sol)
  sum(((2 .- A).^2)./2)
end
res2 = ForwardDiff.gradient(p->G(p,t2),[1.5,1.0,3.0,1.0])
res3 = ForwardDiff.gradient(p->G(p,t3),[1.5,1.0,3.0,1.0])
res4 = ForwardDiff.gradient(p->G(p,t4),[1.5,1.0,3.0,1.0])

@test easy_res2' ≈ res2
@test easy_res3' ≈ res3
@test easy_res4' ≈ res4

# Do a continuous adjoint problem

# Energy calculation
g(u,p,t) = (sum(u).^2) ./ 2
# Gradient of (u1 + u2)^2 / 2
function dg(out,u,p,t)
  out[1]= u[1] + u[2]
  out[2]= u[1] + u[2]
end

adj_prob = ODEAdjointProblem(sol,g,nothing,dg)
adj_sol = solve(adj_prob,Tsit5(),abstol=1e-14,reltol=1e-10)
integrand = AdjointSensitivityIntegrand(sol,adj_sol)
res,err = quadgk(integrand,0.0,10.0,atol=1e-14,rtol=1e-10)

println("Test the `adjoint_sensitivities` utility function")
easy_res = adjoint_sensitivities(sol,Tsit5(),g,nothing,dg,abstol=1e-14,
                                 reltol=1e-14,iabstol=1e-14,ireltol=1e-12)
println("2")
easy_res2 = adjoint_sensitivities(sol,Tsit5(),g,nothing,dg,abstol=1e-14,
                                  reltol=1e-14,iabstol=1e-14,ireltol=1e-12,
                                  sensealg=SensitivityAlg(quad=false))
println("3")
easy_res3 = adjoint_sensitivities(sol,Tsit5(),g,nothing,abstol=1e-14,
                                 reltol=1e-14,iabstol=1e-14,ireltol=1e-12)
println("4")
easy_res4 = adjoint_sensitivities(sol,Tsit5(),g,nothing,abstol=1e-14,
                                  reltol=1e-14,iabstol=1e-14,ireltol=1e-12,
                                  sensealg=SensitivityAlg(autodiff=false))
println("5")
easy_res5 = adjoint_sensitivities(sol,Tsit5(),g,nothing,abstol=1e-14,
                                  reltol=1e-14,iabstol=1e-14,ireltol=1e-12,
                                  sensealg=SensitivityAlg(checkpointing=true))
@test norm(easy_res .- res) < 1e-8
@test norm(easy_res2 .- res) < 1e-8
@test norm(easy_res3 .- res) < 1e-8
@test norm(easy_res4 .- res) < 1e-8
@test norm(easy_res5 .- res) < 1e-8

println("Calculate adjoint sensitivities from autodiff & numerical diff")
function G(p)
  tmp_prob = remake(prob,u0=eltype(p).(prob.u0),p=p,
                    tspan=eltype(p).(prob.tspan))
  sol = solve(tmp_prob,Tsit5(),abstol=1e-14,reltol=1e-14)
  res,err = quadgk((t)-> (sum(sol(t)).^2)./2,0.0,10.0,atol=1e-14,rtol=1e-10)
  res
end
res2 = ForwardDiff.gradient(G,[1.5,1.0,3.0,1.0])
res3 = Calculus.gradient(G,[1.5,1.0,3.0,1.0])

@test norm(res' .- res2) < 1e-8
@test norm(res' .- res3) < 1e-6

# Buffer length test
f = (du, u, p, t) -> du .= 0
p = zeros(3); u = zeros(50)
prob = ODEProblem(f,u,(0.0,10.0),p)
sol = solve(prob,Tsit5(),abstol=1e-14,reltol=1e-14)
@test_nowarn res = adjoint_sensitivities(sol,Tsit5(),dg,t,abstol=1e-14,
                                 reltol=1e-14,iabstol=1e-14,ireltol=1e-12)

println("Adjoints of u0")

function dg(out,u,p,t,i)
  out .= 1 .- u
end

ū0,adj = adjoint_sensitivities_u0(sol,Tsit5(),dg,t,abstol=1e-14,
                         reltol=1e-14,iabstol=1e-14,ireltol=1e-12)

adj2 = adjoint_sensitivities(sol,Tsit5(),dg,t,abstol=1e-14,
                        reltol=1e-14,iabstol=1e-14,ireltol=1e-12)

ū02,adj3 = adjoint_sensitivities_u0(sol,Tsit5(),dg,t,abstol=1e-14,
                         sensealg=SensitivityAlg(backsolve=true),
                         reltol=1e-14,iabstol=1e-14,ireltol=1e-12)

ū03,adj4 = adjoint_sensitivities_u0(sol,Tsit5(),dg,t,abstol=1e-14,
                        save_everystep=false, save_start=false,
                        sensealg=SensitivityAlg(backsolve=true),
                        reltol=1e-14,iabstol=1e-14,ireltol=1e-12)

ū03,adj4 = adjoint_sensitivities_u0(sol,Tsit5(),dg,t,abstol=1e-14,
                        save_everystep=false, save_start=false,
                        sensealg=SensitivityAlg(backsolve=true),
                        reltol=1e-14,iabstol=1e-14,ireltol=1e-12)

res = ForwardDiff.gradient(prob.u0) do u0
  tmp_prob = remake(prob,u0=u0)
  sol = solve(tmp_prob,Tsit5(),abstol=1e-14,reltol=1e-14,saveat=t)
  A = convert(Array,sol)
  sum(((1 .- A).^2)./2)
end

@test ū0 ≈ res rtol = 1e-10
@test ū02 ≈ res rtol = 1e-10
@test ū03 ≈ res rtol = 1e-10
@test adj ≈ adj2 rtol = 1e-10
@test adj ≈ adj3 rtol = 1e-10
@test adj ≈ adj4 rtol = 1e-10<|MERGE_RESOLUTION|>--- conflicted
+++ resolved
@@ -1,11 +1,5 @@
-<<<<<<< HEAD
-using DiffEqSensitivity,OrdinaryDiffEq,
-      RecursiveArrayTools, DiffEqBase, ForwardDiff, Calculus, QuadGK,
-      LinearAlgebra
-=======
 using DiffEqSensitivity,OrdinaryDiffEq, RecursiveArrayTools, DiffEqBase,
       ForwardDiff, Calculus, QuadGK, LinearAlgebra
->>>>>>> b16b9beb
 using Test
 
 function fb(du,u,p,t)
