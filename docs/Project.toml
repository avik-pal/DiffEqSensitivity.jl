[deps]
Calculus = "49dc2e85-a5d0-5ad3-a950-438e2897f1b9"
ComponentArrays = "b0b7db55-cfe3-40fc-9ded-d10e2dbeff66"
DataInterpolations = "82cc6244-b520-54b8-b5a6-8a565e85f1d0"
DelayDiffEq = "bcd4f6db-9728-5f36-b5f7-82caef46ccdb"
DelimitedFiles = "8bb1440f-4735-579b-a4ab-409b98df4dab"
DiffEqCallbacks = "459566f4-90b8-5000-8ac3-15dfb0a30def"
DiffEqFlux = "aae7a2af-3d4f-5e19-a356-7da93b79d9d0"
DiffEqNoiseProcess = "77a26b50-5914-5dd7-bc55-306e6241c503"
Documenter = "e30172f5-a6a5-5a46-863b-614d45cd2de4"
ForwardDiff = "f6369f11-7733-5829-9624-2563aa707210"
Lux = "b2108857-7c20-44ae-9111-449ecde12c47"
LuxCUDA = "d0bbae9a-e099-4d5b-a835-1c6931763bda"
Optimization = "7f7a1694-90dd-40f0-9382-eb1efda571ba"
OptimizationNLopt = "4e6fcdb7-1186-4e1f-a706-475e75c168bb"
OptimizationOptimJL = "36348300-93cb-4f02-beb5-3c3902f8871e"
OptimizationOptimisers = "42dfb2eb-d2b4-4451-abcd-913932933ac1"
OptimizationPolyalgorithms = "500b13db-7e66-49ce-bda4-eed966be6282"
OrdinaryDiffEq = "1dea7af3-3e70-54e6-95c3-0bf5283fa5ed"
Plots = "91a5bcdd-55d7-5caf-9e0b-520d859cae80"
QuadGK = "1fd47b50-473d-5c70-9696-f719f8f3bcdc"
RecursiveArrayTools = "731186ca-8d62-57ce-b412-fbd966d074cd"
ReverseDiff = "37e2e3b7-166d-5795-8a7a-e32c996b4267"
SciMLSensitivity = "1ed8b502-d754-442c-8d5d-10ac956f44a1"
Statistics = "10745b16-79ce-11e8-11f9-7d13ad32a3b2"
StochasticDiffEq = "789caeaf-c7a9-5a7d-9973-96adeb23e2a0"
Tracker = "9f7883ad-71c0-57eb-9f7f-b5c9e6d3789c"
Zygote = "e88e6eb3-aa80-5325-afca-941959d7151f"

[compat]
Calculus = "0.5"
ComponentArrays = "0.15"
DataInterpolations = "3.10, 4"
<<<<<<< HEAD
DelayDiffEq = "5"
=======
>>>>>>> 5c2353eb
DiffEqCallbacks = "2.24"
DiffEqFlux = "3"
DiffEqNoiseProcess = "5.14"
Documenter = "1"
ForwardDiff = "0.10"
Lux = "0.5.7"
<<<<<<< HEAD
=======
LuxCUDA = "0.3"
>>>>>>> 5c2353eb
Optimization = "3.9"
OptimizationNLopt = "0.1"
OptimizationOptimJL = "0.1"
OptimizationOptimisers = "0.1"
OptimizationPolyalgorithms = "0.1"
OrdinaryDiffEq = "6.31"
Plots = "1.36"
QuadGK = "2.6"
RecursiveArrayTools = "2.32"
ReverseDiff = "1.14"
SciMLSensitivity = "7.11"
Statistics = "1"
StochasticDiffEq = "6.56"
Tracker = "0.2"
Zygote = "0.6"<|MERGE_RESOLUTION|>--- conflicted
+++ resolved
@@ -31,20 +31,14 @@
 Calculus = "0.5"
 ComponentArrays = "0.15"
 DataInterpolations = "3.10, 4"
-<<<<<<< HEAD
 DelayDiffEq = "5"
-=======
->>>>>>> 5c2353eb
 DiffEqCallbacks = "2.24"
 DiffEqFlux = "3"
 DiffEqNoiseProcess = "5.14"
 Documenter = "1"
 ForwardDiff = "0.10"
 Lux = "0.5.7"
-<<<<<<< HEAD
-=======
 LuxCUDA = "0.3"
->>>>>>> 5c2353eb
 Optimization = "3.9"
 OptimizationNLopt = "0.1"
 OptimizationOptimJL = "0.1"
