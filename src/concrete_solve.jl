## High level

# Here is where we can add a default algorithm for computing sensitivities
# Based on problem information!

const have_not_warned_vjp = Ref(true)
const STACKTRACE_WITH_VJPWARN = Ref(false)

function inplace_vjp(prob, u0, p, verbose)
    du = copy(u0)

    ez = try
        f = unwrapped_f(prob.f)

        function adfunc(out, u, _p, t)
            f(out, u, _p, t)
            nothing
        end
        Enzyme.autodiff(Enzyme.Reverse, adfunc, Enzyme.Duplicated(du, du),
            copy(u0), copy(p), prob.tspan[1])
        true
    catch e
        if verbose || have_not_warned_vjp[]
            @warn "Potential performance improvement omitted. EnzymeVJP tried and failed in the automated AD choice algorithm. To show the stack trace, set SciMLSensitivity.STACKTRACE_WITH_VJPWARN[] = true. To turn off this printing, add `verbose = false` to the `solve` call.\n"
            STACKTRACE_WITH_VJPWARN[] && showerror(stderr, e)
            println()
            have_not_warned_vjp[] = false
        end
        false
    end
    if ez
        return EnzymeVJP()
    end

    # Determine if we can compile ReverseDiff
    compile = try
        f = unwrapped_f(prob.f)
        if DiffEqBase.isinplace(prob)
            !hasbranching(f, copy(u0), u0, p, prob.tspan[1])
        else
            !hasbranching(f, u0, p, prob.tspan[1])
        end
    catch
        false
    end

    vjp = try
        f = unwrapped_f(prob.f)
        if p === nothing || p isa SciMLBase.NullParameters
            ReverseDiff.GradientTape((copy(u0), [prob.tspan[1]])) do u, t
                du1 = similar(u, size(u))
                f(du1, u, p, first(t))
                return vec(du1)
            end
        else
            ReverseDiff.GradientTape((copy(u0), p, [prob.tspan[1]])) do u, p, t
                du1 = similar(u, size(u))
                f(du1, u, p, first(t))
                return vec(du1)
            end
        end
        ReverseDiffVJP(compile)
    catch e
        if verbose
            @warn "Potential performance improvement omitted. ReverseDiffVJP tried and failed in the automated AD choice algorithm. To show the stack trace, set SciMLSensitivity.STACKTRACE_WITH_VJPWARN[] = true. To turn off this printing, add `verbose = false` to the `solve` call.\n"
            STACKTRACE_WITH_VJPWARN[] && showerror(stderr, e)
            println()
            have_not_warned_vjp[] = false
        end
        false
    end

    return vjp
end

function automatic_sensealg_choice(prob::Union{SciMLBase.AbstractODEProblem,
        SciMLBase.AbstractSDEProblem}, u0, p,
    verbose)
    default_sensealg = if p !== DiffEqBase.NullParameters() &&
                          !(eltype(u0) <: ForwardDiff.Dual) &&
                          !(eltype(p) <: ForwardDiff.Dual) &&
                          !(eltype(u0) <: Complex) &&
                          !(eltype(p) <: Complex) &&
                          length(u0) + length(p) <= 100
        ForwardDiffSensitivity()
    elseif u0 isa GPUArraysCore.AbstractGPUArray || !DiffEqBase.isinplace(prob)
        # only Zygote is GPU compatible and fast
        # so if out-of-place, try Zygote

        vjp = try
            if p === nothing || p isa SciMLBase.NullParameters
                Zygote.gradient((u) -> sum(prob.f(u, p, prob.tspan[1])), u0)
            else
                Zygote.gradient((u, p) -> sum(prob.f(u, p, prob.tspan[1])), u0, p)
            end
            ZygoteVJP()
        catch e
            if verbose
                @warn "Potential performance improvement omitted. ZygoteVJP tried and failed in the automated AD choice algorithm. To show the stack trace, set SciMLSensitivity.STACKTRACE_WITH_VJPWARN[] = true. To turn off this printing, add `verbose = false` to the `solve` call.\n"
                STACKTRACE_WITH_VJPWARN[] && showerror(stderr, e)
                println()
            end
            false
        end

        if vjp == false
            vjp = try
                if p === nothing || p isa SciMLBase.NullParameters
                    ReverseDiff.gradient((u) -> sum(prob.f(u, p, prob.tspan[1])), u0)
                else
                    ReverseDiff.gradient((u, p) -> sum(prob.f(u, p, prob.tspan[1])), u0, p)
                end
                ReverseDiffVJP()
            catch e
                if verbose
                    @warn "Potential performance improvement omitted. ReverseDiffVJP tried and failed in the automated AD choice algorithm. To show the stack trace, set SciMLSensitivity.STACKTRACE_WITH_VJPWARN[] = true. To turn off this printing, add `verbose = false` to the `solve` call.\n"
                    STACKTRACE_WITH_VJPWARN[] && showerror(stderr, e)
                    println()
                end
                false
            end
        end

        if vjp == false
            vjp = try
                if p === nothing || p isa SciMLBase.NullParameters
                    Tracker.gradient((u) -> sum(prob.f(u, p, prob.tspan[1])), u0)
                else
                    Tracker.gradient((u, p) -> sum(prob.f(u, p, prob.tspan[1])), u0, p)
                end
                TrackerVJP()
            catch e
                if verbose
                    @warn "Potential performance improvement omitted. TrackerVJP tried and failed in the automated AD choice algorithm. To show the stack trace, set SciMLSensitivity.STACKTRACE_WITH_VJPWARN[] = true. To turn off this printing, add `verbose = false` to the `solve` call.\n"
                    STACKTRACE_WITH_VJPWARN[] && showerror(stderr, e)
                    println()
                end
                false
            end
        end

        if vjp isa Bool
            if verbose
                @warn "Reverse-Mode AD VJP choices all failed. Falling back to numerical VJPs"
            end

            if p === nothing || p === DiffEqBase.NullParameters()
                # QuadratureAdjoint skips all p calculations until the end
                # So it's the fastest when there are no parameters
                QuadratureAdjoint(autodiff = false, autojacvec = vjp)
            else
                InterpolatingAdjoint(autodiff = false, autojacvec = vjp)
            end
        else
            if p === nothing || p === DiffEqBase.NullParameters()
                # QuadratureAdjoint skips all p calculations until the end
                # So it's the fastest when there are no parameters
                QuadratureAdjoint(autojacvec = vjp)
            else
                InterpolatingAdjoint(autojacvec = vjp)
            end
        end
    else
        vjp = inplace_vjp(prob, u0, p, verbose)
        if vjp isa Bool
            if verbose
                @warn "Reverse-Mode AD VJP choices all failed. Falling back to numerical VJPs"
            end
            # If reverse-mode isn't working, just fallback to numerical vjps
            if p === nothing || p === DiffEqBase.NullParameters()
                QuadratureAdjoint(autodiff = false, autojacvec = vjp)
            else
                InterpolatingAdjoint(autodiff = false, autojacvec = vjp)
            end
        else
            if p === nothing || p === DiffEqBase.NullParameters()
                QuadratureAdjoint(autojacvec = vjp)
            else
                InterpolatingAdjoint(autojacvec = vjp)
            end
        end
    end
    return default_sensealg
end

function automatic_sensealg_choice(prob::Union{NonlinearProblem, SteadyStateProblem}, u0, p,
    verbose)
    default_sensealg = if u0 isa GPUArraysCore.AbstractGPUArray ||
                          !DiffEqBase.isinplace(prob)
        # autodiff = false because forwarddiff fails on many GPU kernels
        # this only effects the Jacobian calculation and is same computation order
        SteadyStateAdjoint(autodiff = false, autojacvec = ZygoteVJP())
    else
        vjp = inplace_vjp(prob, u0, p, verbose)
        SteadyStateAdjoint(autojacvec = vjp)
    end
    return default_sensealg
end

function DiffEqBase._concrete_solve_adjoint(prob::Union{SciMLBase.AbstractODEProblem,
        SciMLBase.AbstractSDEProblem,
        SciMLBase.AbstractRODEProblem},
    alg, sensealg::Nothing, u0, p,
    originator::SciMLBase.ADOriginator, args...;
    verbose = true, kwargs...)
    if haskey(kwargs, :callback)
        has_cb = kwargs[:callback] !== nothing
    else
        has_cb = false
    end
    default_sensealg = automatic_sensealg_choice(prob, u0, p, verbose)
    if has_cb && default_sensealg isa AbstractAdjointSensitivityAlgorithm
        default_sensealg = setvjp(default_sensealg, ReverseDiffVJP())
    end
    DiffEqBase._concrete_solve_adjoint(prob, alg, default_sensealg, u0, p,
        originator::SciMLBase.ADOriginator, args...; verbose,
        kwargs...)
end

function DiffEqBase._concrete_solve_adjoint(prob::Union{
        NonlinearProblem,
        SteadyStateProblem,
    }, alg,
    sensealg::Nothing, u0, p,
    originator::SciMLBase.ADOriginator, args...;
    verbose = true, kwargs...)
    default_sensealg = automatic_sensealg_choice(prob, u0, p, verbose)
    DiffEqBase._concrete_solve_adjoint(prob, alg, default_sensealg, u0, p,
        originator::SciMLBase.ADOriginator, args...; verbose,
        kwargs...)
end

function DiffEqBase._concrete_solve_adjoint(prob::Union{SciMLBase.AbstractDiscreteProblem,
        SciMLBase.AbstractDDEProblem,
        SciMLBase.AbstractSDDEProblem,
        SciMLBase.AbstractDAEProblem},
    alg, sensealg::Nothing,
    u0, p, originator::SciMLBase.ADOriginator,
    args...; kwargs...)
    if length(u0) + length(p) > 100
        default_sensealg = ReverseDiffAdjoint()
    else
        default_sensealg = ForwardDiffSensitivity()
    end
    DiffEqBase._concrete_solve_adjoint(prob, alg, default_sensealg, u0, p,
        originator::SciMLBase.ADOriginator, args...;
        kwargs...)
end

const ADJOINT_STEADY_PROBLEM_ERROR_MESSAGE = """
                                             Chosen adjoint method is not compatible with the chosen problem. NonlinearProblem
                                             and SteadyStateProblem require specific adjoint choices (like SteadyStateAdjoint)
                                             and will not work with adjoints designed for time series models. For more details,
                                             see https://docs.sciml.ai/SciMLSensitivity/stable/.
                                             """

struct AdjointSteadyProblemPairingError <: Exception
    prob::Any
    sensealg::Any
end

function Base.showerror(io::IO, e::AdjointSteadyProblemPairingError)
    println(io, ADJOINT_STEADY_PROBLEM_ERROR_MESSAGE)
    print(io, "Problem type: ")
    println(io, e.prob)
    print(io, "Sensitivity algorithm type: ")
    println(io, e.sensealg)
end

# Also include AbstractForwardSensitivityAlgorithm until a dispatch is made!
function DiffEqBase._concrete_solve_adjoint(prob::Union{
        NonlinearProblem,
        SteadyStateProblem,
    }, alg,
    sensealg::Union{
        AbstractAdjointSensitivityAlgorithm,
        AbstractForwardSensitivityAlgorithm,
        TrackerAdjoint,
        ReverseDiffAdjoint,
        AbstractShadowingSensitivityAlgorithm,
    },
    u0, p, originator::SciMLBase.ADOriginator,
    args...; kwargs...)
    throw(AdjointSteadyProblemPairingError(prob, sensealg))
end

function DiffEqBase._concrete_solve_adjoint(prob::Union{SciMLBase.AbstractODEProblem,
        SciMLBase.AbstractSDEProblem,
        SciMLBase.AbstractRODEProblem}, alg,
    sensealg::Union{BacksolveAdjoint,
        QuadratureAdjoint,
        InterpolatingAdjoint,
        GaussAdjoint},
    u0, p, originator::SciMLBase.ADOriginator,
    args...; save_start = true, save_end = true,
    saveat = eltype(prob.tspan)[],
    save_idxs = nothing,
    kwargs...)
    if !(sensealg isa GaussAdjoint) && !(p isa Union{Nothing, SciMLBase.NullParameters, AbstractArray}) ||
       (p isa AbstractArray && !Base.isconcretetype(eltype(p)))
        throw(AdjointSensitivityParameterCompatibilityError())
    end

    # Remove saveat, etc. from kwargs since it's handled separately
    # and letting it jump back in there can break the adjoint
    kwargs_prob = NamedTuple(filter(x -> x[1] != :saveat && x[1] != :save_start &&
                                             x[1] != :save_end && x[1] != :save_idxs,
        prob.kwargs))

    if haskey(kwargs, :callback)
        cb = track_callbacks(CallbackSet(kwargs[:callback]), prob.tspan[1], prob.u0, prob.p,
            sensealg)
        _prob = remake(prob; u0 = u0, p = p, kwargs = merge(kwargs_prob, (; callback = cb)))
    else
        cb = nothing
        _prob = remake(prob; u0 = u0, p = p, kwargs = kwargs_prob)
    end

    # Remove callbacks, saveat, etc. from kwargs since it's handled separately
    kwargs_fwd = NamedTuple{Base.diff_names(Base._nt_names(values(kwargs)), (:callback,))}(values(kwargs))

    # Capture the callback_adj for the reverse pass and remove both callbacks
    kwargs_adj = NamedTuple{
        Base.diff_names(Base._nt_names(values(kwargs)),
            (:callback_adj, :callback))}(values(kwargs))
    isq = sensealg isa QuadratureAdjoint
    if sensealg isa BacksolveAdjoint
        sol = solve(_prob, alg, args...; save_noise = true,
            save_start = save_start, save_end = save_end,
            saveat = saveat, kwargs_fwd...)
    elseif ischeckpointing(sensealg)
        sol = solve(_prob, alg, args...; save_noise = true,
            save_start = true, save_end = true,
            saveat = saveat, kwargs_fwd...)
    else
        sol = solve(_prob, alg, args...; save_noise = true, save_start = true,
            save_end = true, kwargs_fwd...)
    end

    # Force `save_start` and `save_end` in the forward pass This forces the
    # solver to do the backsolve all the way back to `u0` Since the start aliases
    # `_prob.u0`, this doesn't actually use more memory But it cleans up the
    # implementation and makes `save_start` and `save_end` arg safe.
    if sensealg isa BacksolveAdjoint
        # Saving behavior unchanged
        ts = sol.t
        only_end = length(ts) == 1 && ts[1] == _prob.tspan[2]
        out = DiffEqBase.sensitivity_solution(sol, sol.u, ts)
    elseif saveat isa Number
        if _prob.tspan[2] > _prob.tspan[1]
            ts = _prob.tspan[1]:convert(typeof(_prob.tspan[2]), abs(saveat)):_prob.tspan[2]
        else
            ts = _prob.tspan[2]:convert(typeof(_prob.tspan[2]), abs(saveat)):_prob.tspan[1]
        end
        # if _prob.tspan[2]-_prob.tspan[1] is not a multiple of saveat, one looses the last ts value
        sol.t[end] !== ts[end] && (ts = fix_endpoints(sensealg, sol, ts))
        if cb === nothing
            _out = sol(ts)
        else
            _, duplicate_iterator_times = separate_nonunique(sol.t)
            _out, ts = out_and_ts(ts, duplicate_iterator_times, sol)
        end

        out = if save_idxs === nothing
            out = DiffEqBase.sensitivity_solution(sol, _out.u, ts)
        else
            out = DiffEqBase.sensitivity_solution(sol,
                [_out.u[i][save_idxs]
                 for i in 1:length(_out)], ts)
        end
        only_end = length(ts) == 1 && ts[1] == _prob.tspan[2]
    elseif isempty(saveat)
        no_start = !save_start
        no_end = !save_end
        sol_idxs = 1:length(sol)
        no_start && (sol_idxs = sol_idxs[2:end])
        no_end && (sol_idxs = sol_idxs[1:(end - 1)])
        only_end = length(sol_idxs) <= 1
        _u = sol.u[sol_idxs]
        u = save_idxs === nothing ? _u : [x[save_idxs] for x in _u]
        ts = sol.t[sol_idxs]
        out = DiffEqBase.sensitivity_solution(sol, u, ts)
    else
        _saveat = saveat isa Array ? sort(saveat) : saveat # for minibatching
        if cb === nothing
            _saveat = eltype(_saveat) <: typeof(prob.tspan[2]) ?
                      convert.(typeof(_prob.tspan[2]), _saveat) : _saveat
            ts = _saveat
            _out = sol(ts)
        else
            _ts, duplicate_iterator_times = separate_nonunique(sol.t)
            _out, ts = out_and_ts(_saveat, duplicate_iterator_times, sol)
        end

        out = if save_idxs === nothing
            out = DiffEqBase.sensitivity_solution(sol, _out.u, ts)
        else
            out = DiffEqBase.sensitivity_solution(sol,
                [_out.u[i][save_idxs]
                 for i in 1:length(_out)], ts)
        end
        only_end = length(ts) == 1 && ts[1] == _prob.tspan[2]
    end

    _save_idxs = save_idxs === nothing ? Colon() : save_idxs

    function adjoint_sensitivity_backpass(Δ)
        function df_iip(_out, u, p, t, i)
            outtype = _out isa SubArray ?
                      DiffEqBase.parameterless_type(_out.parent) :
                      DiffEqBase.parameterless_type(_out)
            if only_end
                eltype(Δ) <: NoTangent && return
<<<<<<< HEAD
                if Δ isa AbstractArray{<:AbstractArray} && length(Δ) == 1 && i == 1
                    # user did sol.u[end] on only_end
=======
                if (Δ isa AbstractArray{<:AbstractArray} || Δ isa AbstractVectorOfArray) && length(Δ) == 1 && i == 1
                    # user did sol[end] on only_end
                    x = Δ isa AbstractVectorOfArray ? Δ.u[1] : Δ[1]
>>>>>>> 37cde34c
                    if _save_idxs isa Number
                        vx = vec(x)
                        _out[_save_idxs] .= vx[_save_idxs]
                    elseif _save_idxs isa Colon
                        vec(_out) .= vec(adapt(outtype, x))
                    else
                        vec(@view(_out[_save_idxs])) .= adapt(outtype,
                            vec(x)[_save_idxs])
                    end
                else
                    Δ isa NoTangent && return
                    if _save_idxs isa Number
                        x = vec(Δ)
                        _out[_save_idxs] .= adapt(outtype, @view(x[_save_idxs]))
                    elseif _save_idxs isa Colon
                        vec(_out) .= vec(adapt(outtype, Δ))
                    else
                        x = vec(Δ)
                        vec(@view(_out[_save_idxs])) .= adapt(outtype, @view(x[_save_idxs]))
                    end
                end
            else
                !Base.isconcretetype(eltype(Δ)) &&
                    (Δ[i] isa NoTangent || eltype(Δ) <: NoTangent) && return
                if Δ isa AbstractArray{<:AbstractArray} || Δ isa AbstractVectorOfArray
                    x = Δ isa AbstractVectorOfArray ? Δ.u[i] : Δ[i]
                    if _save_idxs isa Number
                        _out[_save_idxs] = x[_save_idxs]
                    elseif _save_idxs isa Colon
                        vec(_out) .= vec(x)
                    else
                        vec(@view(_out[_save_idxs])) .= vec(@view(x[_save_idxs]))
                    end
                else
                    if _save_idxs isa Number
                        _out[_save_idxs] = adapt(outtype,
                            reshape(Δ, prod(size(Δ)[1:(end - 1)]),
                                size(Δ)[end])[_save_idxs,
                                i])
                    elseif _save_idxs isa Colon
                        vec(_out) .= vec(adapt(outtype,
                            reshape(Δ, prod(size(Δ)[1:(end - 1)]),
                                size(Δ)[end])[:, i]))
                    else
                        vec(@view(_out[_save_idxs])) .= vec(adapt(outtype,
                            reshape(Δ,
                                prod(size(Δ)[1:(end - 1)]),
                                size(Δ)[end])[:,
                                i]))
                    end
                end
            end
        end

        function df_oop(u, p, t, i; outtype = nothing)
            @show typeof(Δ)
            if only_end
                eltype(Δ) <: NoTangent && return
<<<<<<< HEAD
                if Δ isa AbstractArray{<:AbstractArray} && length(Δ) == 1 && i == 1
                    # user did sol.u[end] on only_end
=======
                if (Δ isa AbstractArray{<:AbstractArray} || Δ isa AbstractVectorOfArray) && length(Δ) == 1 && i == 1
                    # user did sol[end] on only_end
                    x = Δ isa AbstractVectorOfArray ? Δ.u[1] : Δ[1]
>>>>>>> 37cde34c
                    if _save_idxs isa Number
                        vx = vec(x)
                        _out = adapt(outtype, @view(vx[_save_idxs]))
                    elseif _save_idxs isa Colon
                        _out = adapt(outtype, x)
                    else
                        _out = adapt(outtype, vec(x)[_save_idxs])
                    end
                else
                    Δ isa NoTangent && return
                    if _save_idxs isa Number
                        x = vec(Δ)
                        _out = adapt(outtype, @view(x[_save_idxs]))
                    elseif _save_idxs isa Colon
                        _out = adapt(outtype, vec(Δ))
                    else
                        x = vec(Δ)
                        _out = adapt(outtype, @view(x[_save_idxs]))
                    end
                end
            else
                !Base.isconcretetype(eltype(Δ)) &&
                    (Δ[i] isa NoTangent || eltype(Δ) <: NoTangent) && return
                if Δ isa AbstractArray{<:AbstractArray} || Δ isa AbstractVectorOfArray
                    x = Δ isa AbstractVectorOfArray ? Δ.u[i] : Δ[i]
                    if _save_idxs isa Number
                        _out = @view(x[_save_idxs])
                    elseif _save_idxs isa Colon
                        _out = vec(x)
                    else
                        _out = vec(@view(x[_save_idxs]))
                    end
                else
                    if _save_idxs isa Number
                        _out = adapt(outtype,
                            reshape(Δ, prod(size(Δ)[1:(end - 1)]),
                                size(Δ)[end])[_save_idxs,
                                i])
                    elseif _save_idxs isa Colon
                        _out = vec(adapt(outtype,
                            reshape(Δ, prod(size(Δ)[1:(end - 1)]),
                                size(Δ)[end])[:, i]))
                    else
                        _out = vec(adapt(outtype,
                            reshape(Δ,
                                prod(size(Δ)[1:(end - 1)]),
                                size(Δ)[end])[:, i]))
                    end
                end
            end
            return _out
        end

        if haskey(kwargs_adj, :callback_adj)
            cb2 = CallbackSet(cb, kwargs[:callback_adj])
        else
            cb2 = cb
        end
        if ArrayInterface.ismutable(eltype(sol.u))
            du0, dp = adjoint_sensitivities(sol, alg, args...; t = ts,
                dgdu_discrete = df_iip,
                sensealg = sensealg,
                callback = cb2,
                kwargs_adj...)
        else
            du0, dp = adjoint_sensitivities(sol, alg, args...; t = ts,
                dgdu_discrete = df_oop,
                sensealg = sensealg,
                callback = cb2,
                kwargs_adj...)
        end

        du0 = reshape(du0, size(u0))

        dp = p === nothing || p === DiffEqBase.NullParameters() ? nothing :
             dp isa AbstractArray ? reshape(dp', size(p)) : dp

        if originator isa SciMLBase.TrackerOriginator ||
           originator isa SciMLBase.ReverseDiffOriginator
            (NoTangent(), NoTangent(), du0, dp, NoTangent(),
                ntuple(_ -> NoTangent(), length(args))...)
        else
            (NoTangent(), NoTangent(), NoTangent(), du0, dp, NoTangent(),
                ntuple(_ -> NoTangent(), length(args))...)
        end
    end
    out, adjoint_sensitivity_backpass
end

# Prefer this route since it works better with callback AD
function DiffEqBase._concrete_solve_adjoint(prob::SciMLBase.AbstractODEProblem, alg,
    sensealg::ForwardSensitivity,
    u0, p, originator::SciMLBase.ADOriginator,
    args...;
    save_idxs = nothing,
    kwargs...)
    if !(p isa Union{Nothing, SciMLBase.NullParameters, AbstractArray}) ||
       (p isa AbstractArray && !Base.isconcretetype(eltype(p)))
        throw(ForwardSensitivityParameterCompatibilityError())
    end

    if p isa AbstractArray && eltype(p) <: ForwardDiff.Dual &&
       !(eltype(u0) <: ForwardDiff.Dual)
        # Handle double differentiation case
        u0 = eltype(p).(u0)
    end

    ## Force recompile mode until jvps are specialized to handle this!!!
    _f = if prob.f isa ODEFunction &&
            (prob.f.f isa FunctionWrappersWrappers.FunctionWrappersWrapper ||
             SciMLBase.specialization(prob.f) === SciMLBase.AutoSpecialize)
        ODEFunction{isinplace(prob), SciMLBase.FullSpecialize}(unwrapped_f(prob.f))
    else
        prob.f
    end

    _prob = ODEForwardSensitivityProblem(_f, u0, prob.tspan, p, sensealg)
    sol = solve(_prob, alg, args...; kwargs...)
    _, du = extract_local_sensitivities(sol, sensealg, Val(true))

    u = if save_idxs === nothing
        [reshape(sol.u[i][1:length(u0)], size(u0)) for i in 1:length(sol)]
    else
        [sol.u[i][_save_idxs] for i in 1:length(sol)]
    end
    out = DiffEqBase.sensitivity_solution(sol, u, sol.t)

    function forward_sensitivity_backpass(Δ)
        adj = sum(eachindex(du)) do i
            J = du[i]
            if Δ isa AbstractVector
                v = Δ[i]
            elseif Δ isa DESolution || Δ isa AbstractVectorOfArray
                v = Δ.u[i]
            elseif Δ isa AbstractMatrix
                v = @view Δ[:, i]
            else
                v = @view Δ[.., i]
            end
            J'vec(v)
        end

        du0 = @not_implemented("ForwardSensitivity does not differentiate with respect to u0. Change your sensealg.")

        if originator isa SciMLBase.TrackerOriginator ||
           originator isa SciMLBase.ReverseDiffOriginator
            (NoTangent(), NoTangent(), du0, adj, NoTangent(),
                ntuple(_ -> NoTangent(), length(args))...)
        else
            (NoTangent(), NoTangent(), NoTangent(), du0, adj, NoTangent(),
                ntuple(_ -> NoTangent(), length(args))...)
        end
    end
    out, forward_sensitivity_backpass
end

function DiffEqBase._concrete_solve_forward(prob::SciMLBase.AbstractODEProblem, alg,
    sensealg::AbstractForwardSensitivityAlgorithm,
    u0, p, originator::SciMLBase.ADOriginator,
    args...; save_idxs = nothing,
    kwargs...)
    _prob = ODEForwardSensitivityProblem(prob.f, u0, prob.tspan, p, sensealg)
    sol = solve(_prob, args...; kwargs...)
    u, du = extract_local_sensitivities(sol, Val(true))
    _save_idxs = save_idxs === nothing ? (1:length(u0)) : save_idxs
    out = DiffEqBase.sensitivity_solution(sol,
        [ForwardDiff.value.(sol.u[i][_save_idxs])
         for i in 1:length(sol)], sol.t)
    function _concrete_solve_pushforward(Δself, ::Nothing, ::Nothing, x3, Δp, args...)
        x3 !== nothing && error("Pushforward currently requires no u0 derivatives")
        du * Δp
    end
    out, _concrete_solve_pushforward
end

const FORWARDDIFF_SENSITIVITY_PARAMETER_COMPATABILITY_MESSAGE = """
                                                                ForwardDiffSensitivity assumes the `AbstractArray` interface for `p`. Thus while
                                                                DifferentialEquations.jl can support any parameter struct type, usage
                                                                with ForwardDiffSensitivity requires that `p` could be a valid
                                                                type for being the initial condition `u0` of an array. This means that
                                                                many simple types, such as `Tuple`s and `NamedTuple`s, will work as
                                                                parameters in normal contexts but will fail during ForwardDiffSensitivity
                                                                construction. To work around this issue for complicated cases like nested structs,
                                                                look into defining `p` using `AbstractArray` libraries such as RecursiveArrayTools.jl
                                                                or ComponentArrays.jl.
                                                                """

struct ForwardDiffSensitivityParameterCompatibilityError <: Exception end

function Base.showerror(io::IO, e::ForwardDiffSensitivityParameterCompatibilityError)
    print(io, FORWARDDIFF_SENSITIVITY_PARAMETER_COMPATABILITY_MESSAGE)
end

# Generic Fallback for ForwardDiff
function DiffEqBase._concrete_solve_adjoint(prob::Union{SciMLBase.AbstractODEProblem,
        SciMLBase.AbstractDAEProblem,
        SciMLBase.AbstractDDEProblem,
        SciMLBase.AbstractSDEProblem,
        SciMLBase.AbstractSDDEProblem,
        SciMLBase.AbstractRODEProblem}, alg,
    sensealg::ForwardDiffSensitivity{CS, CTS},
    u0, p, originator::SciMLBase.ADOriginator,
    args...; saveat = eltype(prob.tspan)[],
    kwargs...) where {CS, CTS}
    if !(p isa Union{Nothing, SciMLBase.NullParameters, AbstractArray}) ||
       (p isa AbstractArray && !Base.isconcretetype(eltype(p)))
        throw(ForwardDiffSensitivityParameterCompatibilityError())
    end

    if saveat isa Number
        _saveat = prob.tspan[1]:saveat:prob.tspan[2]
    else
        _saveat = saveat
    end

    sol = solve(remake(prob, p = p, u0 = u0), alg, args...; saveat = _saveat, kwargs...)

    # saveat values
    # need all values here. Not only unique ones.
    # if a callback is saving two times in primal solution, we also need to get it at least
    # two times in the solution using dual numbers.
    ts = sol.t

    function forward_sensitivity_backpass(Δ)
        if !(p === nothing || p === DiffEqBase.NullParameters())
            dp = @thunk begin
                chunk_size = if CS === 0 && length(p) < 12
                    length(p)
                elseif CS !== 0
                    CS
                else
                    12
                end

                num_chunks = length(p) ÷ chunk_size
                num_chunks * chunk_size != length(p) && (num_chunks += 1)

                pparts = typeof(p[1:1])[]
                for j in 0:(num_chunks - 1)
                    local chunk
                    if ((j + 1) * chunk_size) <= length(p)
                        chunk = ((j * chunk_size + 1):((j + 1) * chunk_size))
                        pchunk = vec(p)[chunk]
                        pdualpart = seed_duals(pchunk, prob.f,
                            ForwardDiff.Chunk{chunk_size}())
                    else
                        chunk = ((j * chunk_size + 1):length(p))
                        pchunk = vec(p)[chunk]
                        pdualpart = seed_duals(pchunk, prob.f,
                            ForwardDiff.Chunk{length(chunk)}())
                    end

                    pdualvec = if j == 0
                        vcat(pdualpart, p[((j + 1) * chunk_size + 1):end])
                    elseif j == num_chunks - 1
                        vcat(p[1:(j * chunk_size)], pdualpart)
                    else
                        vcat(p[1:(j * chunk_size)], pdualpart,
                            p[(((j + 1) * chunk_size) + 1):end])
                    end

                    pdual = ArrayInterface.restructure(p, pdualvec)
                    u0dual = convert.(eltype(pdualvec), u0)

                    if (convert_tspan(sensealg) === nothing &&
                        ((haskey(kwargs, :callback) &&
                          has_continuous_callback(kwargs[:callback])))) ||
                       (convert_tspan(sensealg) !== nothing && convert_tspan(sensealg))
                        tspandual = convert.(eltype(pdual), prob.tspan)
                    else
                        tspandual = prob.tspan
                    end

                    ## Force recompile mode because it won't handle the duals
                    ## Would require a manual tag to be applied
                    if prob.f isa ODEFunction
                        if prob.f.jac_prototype !== nothing
                            _f = ODEFunction{SciMLBase.isinplace(prob.f),
                                SciMLBase.FullSpecialize}(unwrapped_f(prob.f),
                                jac_prototype = convert.(eltype(u0dual),
                                    prob.f.jac_prototype))
                        else
                            _f = ODEFunction{SciMLBase.isinplace(prob.f),
                                SciMLBase.FullSpecialize}(unwrapped_f(prob.f))
                        end
                    elseif prob.f isa SDEFunction && prob.f.jac_prototype !== nothing
                        _f = SDEFunction{SciMLBase.isinplace(prob.f),
                            SciMLBase.FullSpecialize}(unwrapped_f(prob.f),
                            jac_prototype = convert.(eltype(u0dual),
                                prob.f.jac_prototype))
                    else
                        _f = prob.f
                    end
                    _prob = remake(prob, f = _f, u0 = u0dual, p = pdual, tspan = tspandual)

                    if _prob isa SDEProblem
                        _prob.noise_rate_prototype !== nothing && (_prob = remake(_prob,
                            noise_rate_prototype = convert.(eltype(pdual),
                                _prob.noise_rate_prototype)))
                    end

                    if saveat isa Number
                        _saveat = prob.tspan[1]:saveat:prob.tspan[2]
                    else
                        _saveat = saveat
                    end

                    _sol = solve(_prob, alg, args...; saveat = ts, kwargs...)
                    _, du = extract_local_sensitivities(_sol, sensealg, Val(true))

                    if haskey(kwargs, :callback)
                        # handle bounds errors: ForwardDiffSensitivity uses dual numbers, so there
                        # can be more or less time points in the primal solution
                        # than in the solution using dual numbers when adaptive solvers are used.
                        # First step: filter all values, so that only time steps that actually occur
                        # in the primal are left. This is for example necessary when `terminate!`
                        # is used.
                        indxs = findall(t -> t ∈ ts, _sol.t)
                        _ts = _sol.t[indxs]
                        # after this filtering step, we might end up with a too large amount of indices.
                        # For example, if a callback saved values in the primal, then we now potentially
                        # save it by `saveat` and by `save_positions` of the callback.
                        # Second step. Drop these duplicates values.
                        if length(indxs) != length(ts)
                            for i in (length(_ts) - 1):-1:2
                                if _ts[i] == _ts[i + 1] && _ts[i] == _ts[i - 1]
                                    deleteat!(indxs, i)
                                end
                            end
                        end
                        _du = @view du[indxs]
                    else
                        _du = du
                    end

                    _dp = sum(eachindex(_du)) do i
                        J = _du[i]
                        if Δ isa AbstractVector || Δ isa DESolution ||
                           Δ isa AbstractVectorOfArray
                            v = Δ.u[i]
                        elseif Δ isa AbstractMatrix
                            v = @view Δ[:, i]
                        else
                            v = @view Δ[.., i]
                        end
                        if !(Δ isa NoTangent)
                            if u0 isa Number
                                ForwardDiff.value.(J'v)
                            else
                                ForwardDiff.value.(J'vec(v))
                            end
                        else
                            zero(p)
                        end
                    end
                    push!(pparts, vec(_dp))
                end
                ArrayInterface.restructure(p, reduce(vcat, pparts))
            end
        else
            dp = nothing
        end

        du0 = @thunk begin
            chunk_size = if CS === 0 && length(u0) < 12
                length(u0)
            elseif CS !== 0
                CS
            else
                12
            end

            num_chunks = length(u0) ÷ chunk_size
            num_chunks * chunk_size != length(u0) && (num_chunks += 1)

            du0parts = u0 isa Number ? typeof(u0)[] : typeof(u0[1:1])[]

            local _du0

            for j in 0:(num_chunks - 1)
                local chunk
                if u0 isa Number
                    u0dualpart = seed_duals(u0, prob.f,
                        ForwardDiff.Chunk{chunk_size}())
                elseif ((j + 1) * chunk_size) <= length(u0)
                    chunk = ((j * chunk_size + 1):((j + 1) * chunk_size))
                    u0chunk = vec(u0)[chunk]
                    u0dualpart = seed_duals(u0chunk, prob.f,
                        ForwardDiff.Chunk{chunk_size}())
                else
                    chunk = ((j * chunk_size + 1):length(u0))
                    u0chunk = vec(u0)[chunk]
                    u0dualpart = seed_duals(u0chunk, prob.f,
                        ForwardDiff.Chunk{length(chunk)}())
                end

                if u0 isa Number
                    u0dual = u0dualpart
                else
                    u0dualvec = if j == 0
                        vcat(u0dualpart, u0[((j + 1) * chunk_size + 1):end])
                    elseif j == num_chunks - 1
                        vcat(u0[1:(j * chunk_size)], u0dualpart)
                    else
                        vcat(u0[1:(j * chunk_size)], u0dualpart,
                            u0[(((j + 1) * chunk_size) + 1):end])
                    end

                    u0dual = ArrayInterface.restructure(u0, u0dualvec)
                end

                if p === nothing || p === DiffEqBase.NullParameters()
                    pdual = p
                else
                    pdual = convert.(eltype(u0dual), p)
                end

                if (convert_tspan(sensealg) === nothing &&
                    ((haskey(kwargs, :callback) &&
                      has_continuous_callback(kwargs[:callback])))) ||
                   (convert_tspan(sensealg) !== nothing && convert_tspan(sensealg))
                    tspandual = convert.(eltype(pdual), prob.tspan)
                else
                    tspandual = prob.tspan
                end

                ## Force recompile mode because it won't handle the duals
                ## Would require a manual tag to be applied
                if prob.f isa ODEFunction
                    if prob.f.jac_prototype !== nothing
                        _f = ODEFunction{SciMLBase.isinplace(prob.f),
                            SciMLBase.FullSpecialize}(unwrapped_f(prob.f),
                            jac_prototype = convert.(eltype(pdual),
                                prob.f.jac_prototype))
                    else
                        _f = ODEFunction{SciMLBase.isinplace(prob.f),
                            SciMLBase.FullSpecialize}(unwrapped_f(prob.f))
                    end
                elseif prob.f isa SDEFunction && prob.f.jac_prototype !== nothing
                    _f = SDEFunction{SciMLBase.isinplace(prob.f), SciMLBase.FullSpecialize}(unwrapped_f(prob.f),
                        jac_prototype = convert.(eltype(pdual),
                            prob.f.jac_prototype))
                else
                    _f = prob.f
                end

                _prob = remake(prob, f = _f, u0 = u0dual, p = pdual, tspan = tspandual)

                if _prob isa SDEProblem
                    _prob.noise_rate_prototype !== nothing && (_prob = remake(_prob,
                        noise_rate_prototype = convert.(eltype(pdual),
                            _prob.noise_rate_prototype)))
                end

                if saveat isa Number
                    _saveat = prob.tspan[1]:saveat:prob.tspan[2]
                else
                    _saveat = saveat
                end

                _sol = solve(_prob, alg, args...; saveat = ts, kwargs...)
                _, du = extract_local_sensitivities(_sol, sensealg, Val(true))

                if haskey(kwargs, :callback)
                    # handle bounds errors: ForwardDiffSensitivity uses dual numbers, so there
                    # can be more or less time points in the primal solution
                    # than in the solution using dual numbers when adaptive solvers are used.
                    # First step: filter all values, so that only time steps that actually occur
                    # in the primal are left. This is for example necessary when `terminate!`
                    # is used.
                    indxs = findall(t -> t ∈ ts, _sol.t)
                    _ts = _sol.t[indxs]
                    # after this filtering step, we might end up with a too large amount of indices.
                    # For example, if a callback saved values in the primal, then we now potentially
                    # save it by `saveat` and by `save_positions` of the callback.
                    # Second step. Drop these duplicates values.
                    if length(indxs) != length(ts)
                        for i in (length(_ts) - 1):-1:2
                            if _ts[i] == _ts[i + 1] && _ts[i] == _ts[i - 1]
                                deleteat!(indxs, i)
                            end
                        end
                    end
                    _du = @view du[indxs]
                else
                    _du = du
                end

                _du0 = sum(eachindex(_du)) do i
                    J = _du[i]
                    if Δ isa AbstractVector || Δ isa DESolution ||
                       Δ isa AbstractVectorOfArray
                        v = Δ.u[i]
                    elseif Δ isa AbstractMatrix
                        v = @view Δ[:, i]
                    else
                        v = @view Δ[.., i]
                    end
                    if !(Δ isa NoTangent)
                        if u0 isa Number
                            ForwardDiff.value.(J'v)
                        else
                            ForwardDiff.value.(J'vec(v))
                        end
                    else
                        zero(u0)
                    end
                end

                if !(u0 isa Number)
                    push!(du0parts, vec(_du0))
                end
            end

            if u0 isa Number
                first(_du0)
            else
                ArrayInterface.restructure(u0, reduce(vcat, du0parts))
            end
        end

        if originator isa SciMLBase.TrackerOriginator ||
           originator isa SciMLBase.ReverseDiffOriginator
            (NoTangent(), NoTangent(), unthunk(du0), unthunk(dp), NoTangent(),
                ntuple(_ -> NoTangent(), length(args))...)
        else
            (NoTangent(), NoTangent(), NoTangent(), du0, dp, NoTangent(),
                ntuple(_ -> NoTangent(), length(args))...)
        end
    end
    sol, forward_sensitivity_backpass
end

function DiffEqBase._concrete_solve_adjoint(prob::Union{SciMLBase.AbstractDiscreteProblem,
        SciMLBase.AbstractODEProblem,
        SciMLBase.AbstractDAEProblem,
        SciMLBase.AbstractDDEProblem,
        SciMLBase.AbstractSDEProblem,
        SciMLBase.AbstractSDDEProblem,
        SciMLBase.AbstractRODEProblem
    },
    alg, sensealg::ZygoteAdjoint,
    u0, p, originator::SciMLBase.ADOriginator,
    args...; kwargs...)
    kwargs_filtered = NamedTuple(filter(x -> x[1] != :sensealg, kwargs))
    Zygote.pullback((u0, p) -> solve(prob, alg, args...; u0 = u0, p = p,
            sensealg = SensitivityADPassThrough(),
            kwargs_filtered...), u0,
        p)
end

# NOTE: This is needed to prevent a method ambiguity error
function DiffEqBase._concrete_solve_adjoint(prob::Union{
    NonlinearProblem,
        SteadyStateProblem,
    }, alg, sensealg::ZygoteAdjoint,
    u0, p, originator::SciMLBase.ADOriginator,
    args...; kwargs...)
    kwargs_filtered = NamedTuple(filter(x -> x[1] != :sensealg, kwargs))
    Zygote.pullback((u0, p) -> solve(prob, alg, args...; u0 = u0, p = p,
            sensealg = SensitivityADPassThrough(),
            kwargs_filtered...), u0,
        p)
end

function DiffEqBase._concrete_solve_adjoint(prob::Union{SciMLBase.AbstractDiscreteProblem,
        SciMLBase.AbstractODEProblem,
        SciMLBase.AbstractDAEProblem,
        SciMLBase.AbstractDDEProblem,
        SciMLBase.AbstractSDEProblem,
        SciMLBase.AbstractSDDEProblem,
        SciMLBase.AbstractRODEProblem},
    alg, sensealg::TrackerAdjoint,
    u0, p, originator::SciMLBase.ADOriginator,
    args...;
    kwargs...)
    local sol
    function tracker_adjoint_forwardpass(_u0, _p)
        if (convert_tspan(sensealg) === nothing &&
            ((haskey(kwargs, :callback) && has_continuous_callback(kwargs[:callback])))) ||
           (convert_tspan(sensealg) !== nothing && convert_tspan(sensealg))
            _tspan = convert.(eltype(_p), prob.tspan)
        else
            _tspan = prob.tspan
        end

        if DiffEqBase.isinplace(prob)
            # use Array{TrackedReal} for mutation to work
            # Recurse to all Array{TrackedArray}

            ## Force recompile mode because it's required for the tracked type handling
            if prob.f isa ODEFunction &&
               (prob.f.f isa FunctionWrappersWrappers.FunctionWrappersWrapper ||
                SciMLBase.specialization(prob.f) === SciMLBase.AutoSpecialize)
                f = ODEFunction{isinplace(prob), SciMLBase.FullSpecialize}(unwrapped_f(prob.f))
                _prob = remake(prob, f = f, u0 = map(identity, _u0), p = _p, tspan = _tspan)
            else
                _prob = remake(prob, u0 = map(identity, _u0), p = _p, tspan = _tspan)
            end
        else
            # use TrackedArray for efficiency of the tape
            if prob isa
               Union{SciMLBase.AbstractDDEProblem, SciMLBase.AbstractDAEProblem,
                SciMLBase.AbstractSDDEProblem}
                _f = function (u, p, h, t) # For DDE, but also works for (du,u,p,t) DAE
                    out = prob.f(u, p, h, t)
                    if out isa TrackedArray
                        return out
                    else
                        Tracker.collect(out)
                    end
                end

                # Only define `g` for the stochastic ones
                if prob isa SciMLBase.AbstractSDEProblem
                    _g = function (u, p, h, t)
                        out = prob.g(u, p, h, t)
                        if out isa TrackedArray
                            return out
                        else
                            Tracker.collect(out)
                        end
                    end
                    _prob = remake(prob,
                        f = DiffEqBase.parameterless_type(prob.f){false,
                            SciMLBase.FullSpecialize,
                        }(_f,
                            _g),
                        u0 = _u0, p = _p, tspan = _tspan)
                else
                    _prob = remake(prob,
                        f = DiffEqBase.parameterless_type(prob.f){false,
                            SciMLBase.FullSpecialize,
                        }(_f),
                        u0 = _u0, p = _p, tspan = _tspan)
                end
            elseif prob isa
                   Union{SciMLBase.AbstractODEProblem, SciMLBase.AbstractSDEProblem}
                _f = function (u, p, t)
                    out = prob.f(u, p, t)
                    if out isa TrackedArray
                        return out
                    else
                        Tracker.collect(out)
                    end
                end
                if prob isa SciMLBase.AbstractSDEProblem
                    _g = function (u, p, t)
                        out = prob.g(u, p, t)
                        if out isa TrackedArray
                            return out
                        else
                            Tracker.collect(out)
                        end
                    end
                    _prob = remake(prob,
                        f = DiffEqBase.parameterless_type(prob.f){false,
                            SciMLBase.FullSpecialize,
                        }(_f,
                            _g),
                        u0 = _u0, p = _p, tspan = _tspan)
                else
                    _prob = remake(prob,
                        f = DiffEqBase.parameterless_type(prob.f){false,
                            SciMLBase.FullSpecialize,
                        }(_f),
                        u0 = _u0, p = _p, tspan = _tspan)
                end
            else
                error("TrackerAdjont does not currently support the specified problem type. Please open an issue.")
            end
        end

        kwargs_filtered = NamedTuple(filter(x -> x[1] != :sensealg, kwargs))
        sol = solve(_prob, alg, args...; sensealg = DiffEqBase.SensitivityADPassThrough(),
            kwargs_filtered...)

        if sol.u[1] isa Array
            return Array(sol)
        else
            tmp = vec(sol.u[1])
            for i in 2:length(sol.u)
                tmp = hcat(tmp, vec(sol.u[i]))
            end
            return reshape(tmp, size(sol.u[1])..., length(sol.u))
        end
        #adapt(typeof(u0),arr)
        sol
    end

    out, pullback = Tracker.forward(tracker_adjoint_forwardpass, u0, p)
    function tracker_adjoint_backpass(ybar)
        tmp = if eltype(ybar) <: Number && u0 isa Array
            Array(ybar)
        elseif eltype(ybar) <: Number # CuArray{Floats}
            ybar
        elseif ybar[1] isa Array
            return Array(ybar)
        else
            tmp = vec(ybar.u[1])
            for i in 2:length(ybar.u)
                tmp = hcat(tmp, vec(ybar.u[i]))
            end
            return reshape(tmp, size(ybar.u[1])..., length(ybar.u))
        end
        u0bar, pbar = pullback(tmp)
        _u0bar = u0bar isa Tracker.TrackedArray ? Tracker.data(u0bar) : Tracker.data.(u0bar)

        if originator isa SciMLBase.TrackerOriginator ||
           originator isa SciMLBase.ReverseDiffOriginator
            (NoTangent(), NoTangent(), _u0bar, Tracker.data(pbar), NoTangent(),
                ntuple(_ -> NoTangent(), length(args))...)
        else
            (NoTangent(), NoTangent(), NoTangent(), _u0bar, Tracker.data(pbar), NoTangent(),
                ntuple(_ -> NoTangent(), length(args))...)
        end
    end

    u = u0 isa Tracker.TrackedArray ? Tracker.data.(sol.u) :
        Tracker.data.(Tracker.data.(sol.u))
    DiffEqBase.sensitivity_solution(sol, u, Tracker.data.(sol.t)), tracker_adjoint_backpass
end

const REVERSEDIFF_ADJOINT_GPU_COMPATABILITY_MESSAGE = """
                                                      ReverseDiffAdjoint is not compatible GPU-based array types. Use a different
                                                      sensitivity analysis method, like InterpolatingAdjoint or TrackerAdjoint,
                                                      in order to combine with GPUs.
                                                      """

struct ReverseDiffGPUStateCompatibilityError <: Exception end

function Base.showerror(io::IO, e::ReverseDiffGPUStateCompatibilityError)
    print(io, FORWARDDIFF_SENSITIVITY_PARAMETER_COMPATABILITY_MESSAGE)
end

function DiffEqBase._concrete_solve_adjoint(prob::Union{SciMLBase.AbstractDiscreteProblem,
        SciMLBase.AbstractODEProblem,
        SciMLBase.AbstractDAEProblem,
        SciMLBase.AbstractDDEProblem,
        SciMLBase.AbstractSDEProblem,
        SciMLBase.AbstractSDDEProblem,
        SciMLBase.AbstractRODEProblem},
    alg, sensealg::ReverseDiffAdjoint,
    u0, p, originator::SciMLBase.ADOriginator,
    args...; kwargs...)
    if typeof(u0) isa GPUArraysCore.AbstractGPUArray
        throw(ReverseDiffGPUStateCompatibilityError())
    end

    if !(u0 isa AbstractVector)
        error("Sensitivity algorithm ReverseDiffAdjoint only supports vector u0")
    end

    t = eltype(prob.tspan)[]
    u = typeof(u0)[]

    local sol

    function reversediff_adjoint_forwardpass(_u0, _p)
        if (convert_tspan(sensealg) === nothing &&
            ((haskey(kwargs, :callback) && has_continuous_callback(kwargs[:callback])))) ||
           (convert_tspan(sensealg) !== nothing && convert_tspan(sensealg))
            _tspan = convert.(eltype(_p), prob.tspan)
        else
            _tspan = prob.tspan
        end

        if DiffEqBase.isinplace(prob)
            # use Array{TrackedReal} for mutation to work
            # Recurse to all Array{TrackedArray}

            ## Force recompile mode because it's required for the tracked type handling
            if prob.f isa ODEFunction &&
               (prob.f.f isa FunctionWrappersWrappers.FunctionWrappersWrapper ||
                SciMLBase.specialization(prob.f) === SciMLBase.AutoSpecialize)
                f = ODEFunction{isinplace(prob), SciMLBase.FullSpecialize}(unwrapped_f(prob.f))
                _prob = remake(prob, f = f, u0 = reshape([x for x in _u0], size(_u0)),
                    p = _p,
                    tspan = _tspan)
            else
                _prob = remake(prob, u0 = reshape([x for x in _u0], size(_u0)), p = _p,
                    tspan = _tspan)
            end
        else
            # use TrackedArray for efficiency of the tape
            _f(args...) = reduce(vcat, prob.f(args...))
            if prob isa SDEProblem
                _g(args...) = reduce(vcat, prob.g(args...))
                _prob = remake(prob,
                    f = DiffEqBase.parameterless_type(prob.f){
                        SciMLBase.isinplace(prob),
                        true}(_f,
                        _g),
                    u0 = _u0, p = _p, tspan = _tspan)
            else
                _prob = remake(prob,
                    f = DiffEqBase.parameterless_type(prob.f){
                        SciMLBase.isinplace(prob),
                        true}(_f),
                    u0 = _u0, p = _p, tspan = _tspan)
            end
        end

        kwargs_filtered = NamedTuple(filter(x -> x[1] != :sensealg, kwargs))
        sol = solve(_prob, alg, args...; sensealg = DiffEqBase.SensitivityADPassThrough(),
            kwargs_filtered...)
        t = sol.t
        if DiffEqBase.isinplace(prob)
            u = map.(ReverseDiff.value, sol.u)
        else
            u = map(ReverseDiff.value, sol.u)
        end
        Array(sol)
    end

    tape = ReverseDiff.GradientTape(reversediff_adjoint_forwardpass, (u0, p))
    tu, tp = ReverseDiff.input_hook(tape)
    output = ReverseDiff.output_hook(tape)
    ReverseDiff.value!(tu, u0)
    p isa DiffEqBase.NullParameters || ReverseDiff.value!(tp, p)
    ReverseDiff.forward_pass!(tape)
    function reversediff_adjoint_backpass(ybar)
        _ybar = if ybar isa AbstractVectorOfArray
            Array(ybar)
        elseif eltype(ybar) <: AbstractArray
            Array(VectorOfArray(ybar))
        else
            ybar
        end
        ReverseDiff.increment_deriv!(output, _ybar)
        ReverseDiff.reverse_pass!(tape)

        if originator isa SciMLBase.TrackerOriginator ||
           originator isa SciMLBase.ReverseDiffOriginator
            (NoTangent(), NoTangent(), ReverseDiff.deriv(tu), ReverseDiff.deriv(tp),
                NoTangent(), ntuple(_ -> NoTangent(), length(args))...)
        else
            (NoTangent(), NoTangent(), NoTangent(), ReverseDiff.deriv(tu),
                ReverseDiff.deriv(tp), NoTangent(),
                ntuple(_ -> NoTangent(), length(args))...)
        end
    end
    sol, reversediff_adjoint_backpass
end

function DiffEqBase._concrete_solve_adjoint(prob::SciMLBase.AbstractODEProblem, alg,
    sensealg::AbstractShadowingSensitivityAlgorithm,
    u0, p, originator::SciMLBase.ADOriginator,
    args...; save_start = true, save_end = true,
    saveat = eltype(prob.tspan)[],
    save_idxs = nothing,
    kwargs...)
    if haskey(kwargs, :callback)
        error("Sensitivity analysis based on Least Squares Shadowing is not compatible with callbacks. Please select another `sensealg`.")
    else
        _prob = remake(prob, f = unwrapped_f(prob.f), u0 = u0, p = p)
    end

    sol = solve(_prob, alg, args...; save_start = save_start, save_end = save_end,
        saveat = saveat, kwargs...)

    if saveat isa Number
        if _prob.tspan[2] > _prob.tspan[1]
            ts = _prob.tspan[1]:convert(typeof(_prob.tspan[2]), abs(saveat)):_prob.tspan[2]
        else
            ts = _prob.tspan[2]:convert(typeof(_prob.tspan[2]), abs(saveat)):_prob.tspan[1]
        end
        _out = sol(ts)
        out = if save_idxs === nothing
            out = DiffEqBase.sensitivity_solution(sol, _out.u, sol.t)
        else
            out = DiffEqBase.sensitivity_solution(sol,
                [_out[i][save_idxs]
                 for i in 1:length(_out)], ts)
        end
        # only_end
        (length(ts) == 1 && ts[1] == _prob.tspan[2]) &&
            error("Sensitivity analysis based on Least Squares Shadowing requires a long-time averaged quantity.")
    elseif isempty(saveat)
        no_start = !save_start
        no_end = !save_end
        sol_idxs = 1:length(sol)
        no_start && (sol_idxs = sol_idxs[2:end])
        no_end && (sol_idxs = sol_idxs[1:(end - 1)])
        only_end = length(sol_idxs) <= 1
        _u = sol.u[sol_idxs]
        u = save_idxs === nothing ? _u : [x[save_idxs] for x in _u]
        ts = sol.t[sol_idxs]
        out = DiffEqBase.sensitivity_solution(sol, u, ts)
    else
        _saveat = saveat isa Array ? sort(saveat) : saveat # for minibatching
        ts = _saveat
        _out = sol(ts)

        out = if save_idxs === nothing
            out = DiffEqBase.sensitivity_solution(sol, _out.u, ts)
        else
            out = DiffEqBase.sensitivity_solution(sol,
                [_out[i][save_idxs]
                 for i in 1:length(_out)], ts)
        end
        # only_end
        (length(ts) == 1 && ts[1] == _prob.tspan[2]) &&
            error("Sensitivity analysis based on Least Squares Shadowing requires a long-time averaged quantity.")
    end

    _save_idxs = save_idxs === nothing ? Colon() : save_idxs

    function adjoint_sensitivity_backpass(Δ)
        function df(_out, u, p, t, i)
            if Δ isa AbstractArray{<:AbstractArray} || Δ isa DESolution
                if _save_idxs isa Number
                    _out[_save_idxs] = Δ[i][_save_idxs]
                elseif _save_idxs isa Colon
                    vec(_out) .= vec(Δ[i])
                else
                    vec(@view(_out[_save_idxs])) .= vec(Δ[i][_save_idxs])
                end
            else
                if _save_idxs isa Number
                    _out[_save_idxs] = adapt(DiffEqBase.parameterless_type(u0),
                        reshape(Δ, prod(size(Δ)[1:(end - 1)]),
                            size(Δ)[end])[_save_idxs, i])
                elseif _save_idxs isa Colon
                    vec(_out) .= vec(adapt(DiffEqBase.parameterless_type(u0),
                        reshape(Δ, prod(size(Δ)[1:(end - 1)]),
                            size(Δ)[end])[:, i]))
                else
                    vec(@view(_out[_save_idxs])) .= vec(adapt(DiffEqBase.parameterless_type(u0),
                        reshape(Δ,
                            prod(size(Δ)[1:(end - 1)]),
                            size(Δ)[end])[:, i]))
                end
            end
        end

        if sensealg isa ForwardLSS
            lss_problem = ForwardLSSProblem(sol, sensealg, t = ts, dgdu_discrete = df)
            dp = shadow_forward(lss_problem)
        elseif sensealg isa AdjointLSS
            adjointlss_problem = AdjointLSSProblem(sol, sensealg, t = ts,
                dgdu_discrete = df)
            dp = shadow_adjoint(adjointlss_problem)
        elseif sensealg isa NILSS
            nilss_prob = NILSSProblem(_prob, sensealg, t = ts, dgdu_discrete = df)
            dp = shadow_forward(nilss_prob, alg)
        elseif sensealg isa NILSAS
            nilsas_prob = NILSASProblem(_prob, sensealg, t = ts, dgdu_discrete = df)
            dp = shadow_adjoint(nilsas_prob, alg)
        else
            error("No concrete_solve implementation found for sensealg `$sensealg`. Did you spell the sensitivity algorithm correctly? Please report this error.")
        end

        if originator isa SciMLBase.TrackerOriginator ||
           originator isa SciMLBase.ReverseDiffOriginator
            (NoTangent(), NoTangent(), NoTangent(), dp, NoTangent(),
                ntuple(_ -> NoTangent(), length(args))...)
        else
            (NoTangent(), NoTangent(), NoTangent(), NoTangent(), dp, NoTangent(),
                ntuple(_ -> NoTangent(), length(args))...)
        end
    end
    out, adjoint_sensitivity_backpass
end

function DiffEqBase._concrete_solve_adjoint(prob::Union{
        NonlinearProblem,
        SteadyStateProblem,
    },
    alg, sensealg::SteadyStateAdjoint,
    u0, p, originator::SciMLBase.ADOriginator,
    args...; save_idxs = nothing, kwargs...)
    _prob = remake(prob, u0 = u0, p = p)
    sol = solve(_prob, alg, args...; kwargs...)
    _save_idxs = save_idxs === nothing ? Colon() : save_idxs

    if save_idxs === nothing
        out = sol
    else
        out = DiffEqBase.sensitivity_solution(sol, sol[_save_idxs])
    end

    function steadystatebackpass(Δ)
        # Δ = dg/dx or diffcache.dg_val
        # del g/del p = 0
        function df(_out, u, p, t, i)
            if _save_idxs isa Number
                _out[_save_idxs] = Δ[_save_idxs]
            elseif Δ isa Number
                @. _out[_save_idxs] = Δ
            else
                @. _out[_save_idxs] = Δ[_save_idxs]
            end
        end
        dp = adjoint_sensitivities(sol, alg; sensealg = sensealg, dgdu = df)

        if originator isa SciMLBase.TrackerOriginator ||
           originator isa SciMLBase.ReverseDiffOriginator
            (NoTangent(), NoTangent(), NoTangent(), dp, NoTangent(),
                ntuple(_ -> NoTangent(), length(args))...)
        else
            (NoTangent(), NoTangent(), NoTangent(), NoTangent(), dp, NoTangent(),
                ntuple(_ -> NoTangent(), length(args))...)
        end
    end
    out, steadystatebackpass
end

function fix_endpoints(sensealg, sol, ts)
    @warn "Endpoints do not match. Return code: $(sol.retcode). Likely your time range is not a multiple of `saveat`. sol.t[end]: $(sol.t[end]), ts[end]: $(ts[end])"
    ts = collect(ts)
    push!(ts, sol.t[end])
end<|MERGE_RESOLUTION|>--- conflicted
+++ resolved
@@ -1,1500 +1,1490 @@
-## High level
-
-# Here is where we can add a default algorithm for computing sensitivities
-# Based on problem information!
-
-const have_not_warned_vjp = Ref(true)
-const STACKTRACE_WITH_VJPWARN = Ref(false)
-
-function inplace_vjp(prob, u0, p, verbose)
-    du = copy(u0)
-
-    ez = try
-        f = unwrapped_f(prob.f)
-
-        function adfunc(out, u, _p, t)
-            f(out, u, _p, t)
-            nothing
-        end
-        Enzyme.autodiff(Enzyme.Reverse, adfunc, Enzyme.Duplicated(du, du),
-            copy(u0), copy(p), prob.tspan[1])
-        true
-    catch e
-        if verbose || have_not_warned_vjp[]
-            @warn "Potential performance improvement omitted. EnzymeVJP tried and failed in the automated AD choice algorithm. To show the stack trace, set SciMLSensitivity.STACKTRACE_WITH_VJPWARN[] = true. To turn off this printing, add `verbose = false` to the `solve` call.\n"
-            STACKTRACE_WITH_VJPWARN[] && showerror(stderr, e)
-            println()
-            have_not_warned_vjp[] = false
-        end
-        false
-    end
-    if ez
-        return EnzymeVJP()
-    end
-
-    # Determine if we can compile ReverseDiff
-    compile = try
-        f = unwrapped_f(prob.f)
-        if DiffEqBase.isinplace(prob)
-            !hasbranching(f, copy(u0), u0, p, prob.tspan[1])
-        else
-            !hasbranching(f, u0, p, prob.tspan[1])
-        end
-    catch
-        false
-    end
-
-    vjp = try
-        f = unwrapped_f(prob.f)
-        if p === nothing || p isa SciMLBase.NullParameters
-            ReverseDiff.GradientTape((copy(u0), [prob.tspan[1]])) do u, t
-                du1 = similar(u, size(u))
-                f(du1, u, p, first(t))
-                return vec(du1)
-            end
-        else
-            ReverseDiff.GradientTape((copy(u0), p, [prob.tspan[1]])) do u, p, t
-                du1 = similar(u, size(u))
-                f(du1, u, p, first(t))
-                return vec(du1)
-            end
-        end
-        ReverseDiffVJP(compile)
-    catch e
-        if verbose
-            @warn "Potential performance improvement omitted. ReverseDiffVJP tried and failed in the automated AD choice algorithm. To show the stack trace, set SciMLSensitivity.STACKTRACE_WITH_VJPWARN[] = true. To turn off this printing, add `verbose = false` to the `solve` call.\n"
-            STACKTRACE_WITH_VJPWARN[] && showerror(stderr, e)
-            println()
-            have_not_warned_vjp[] = false
-        end
-        false
-    end
-
-    return vjp
-end
-
-function automatic_sensealg_choice(prob::Union{SciMLBase.AbstractODEProblem,
-        SciMLBase.AbstractSDEProblem}, u0, p,
-    verbose)
-    default_sensealg = if p !== DiffEqBase.NullParameters() &&
-                          !(eltype(u0) <: ForwardDiff.Dual) &&
-                          !(eltype(p) <: ForwardDiff.Dual) &&
-                          !(eltype(u0) <: Complex) &&
-                          !(eltype(p) <: Complex) &&
-                          length(u0) + length(p) <= 100
-        ForwardDiffSensitivity()
-    elseif u0 isa GPUArraysCore.AbstractGPUArray || !DiffEqBase.isinplace(prob)
-        # only Zygote is GPU compatible and fast
-        # so if out-of-place, try Zygote
-
-        vjp = try
-            if p === nothing || p isa SciMLBase.NullParameters
-                Zygote.gradient((u) -> sum(prob.f(u, p, prob.tspan[1])), u0)
-            else
-                Zygote.gradient((u, p) -> sum(prob.f(u, p, prob.tspan[1])), u0, p)
-            end
-            ZygoteVJP()
-        catch e
-            if verbose
-                @warn "Potential performance improvement omitted. ZygoteVJP tried and failed in the automated AD choice algorithm. To show the stack trace, set SciMLSensitivity.STACKTRACE_WITH_VJPWARN[] = true. To turn off this printing, add `verbose = false` to the `solve` call.\n"
-                STACKTRACE_WITH_VJPWARN[] && showerror(stderr, e)
-                println()
-            end
-            false
-        end
-
-        if vjp == false
-            vjp = try
-                if p === nothing || p isa SciMLBase.NullParameters
-                    ReverseDiff.gradient((u) -> sum(prob.f(u, p, prob.tspan[1])), u0)
-                else
-                    ReverseDiff.gradient((u, p) -> sum(prob.f(u, p, prob.tspan[1])), u0, p)
-                end
-                ReverseDiffVJP()
-            catch e
-                if verbose
-                    @warn "Potential performance improvement omitted. ReverseDiffVJP tried and failed in the automated AD choice algorithm. To show the stack trace, set SciMLSensitivity.STACKTRACE_WITH_VJPWARN[] = true. To turn off this printing, add `verbose = false` to the `solve` call.\n"
-                    STACKTRACE_WITH_VJPWARN[] && showerror(stderr, e)
-                    println()
-                end
-                false
-            end
-        end
-
-        if vjp == false
-            vjp = try
-                if p === nothing || p isa SciMLBase.NullParameters
-                    Tracker.gradient((u) -> sum(prob.f(u, p, prob.tspan[1])), u0)
-                else
-                    Tracker.gradient((u, p) -> sum(prob.f(u, p, prob.tspan[1])), u0, p)
-                end
-                TrackerVJP()
-            catch e
-                if verbose
-                    @warn "Potential performance improvement omitted. TrackerVJP tried and failed in the automated AD choice algorithm. To show the stack trace, set SciMLSensitivity.STACKTRACE_WITH_VJPWARN[] = true. To turn off this printing, add `verbose = false` to the `solve` call.\n"
-                    STACKTRACE_WITH_VJPWARN[] && showerror(stderr, e)
-                    println()
-                end
-                false
-            end
-        end
-
-        if vjp isa Bool
-            if verbose
-                @warn "Reverse-Mode AD VJP choices all failed. Falling back to numerical VJPs"
-            end
-
-            if p === nothing || p === DiffEqBase.NullParameters()
-                # QuadratureAdjoint skips all p calculations until the end
-                # So it's the fastest when there are no parameters
-                QuadratureAdjoint(autodiff = false, autojacvec = vjp)
-            else
-                InterpolatingAdjoint(autodiff = false, autojacvec = vjp)
-            end
-        else
-            if p === nothing || p === DiffEqBase.NullParameters()
-                # QuadratureAdjoint skips all p calculations until the end
-                # So it's the fastest when there are no parameters
-                QuadratureAdjoint(autojacvec = vjp)
-            else
-                InterpolatingAdjoint(autojacvec = vjp)
-            end
-        end
-    else
-        vjp = inplace_vjp(prob, u0, p, verbose)
-        if vjp isa Bool
-            if verbose
-                @warn "Reverse-Mode AD VJP choices all failed. Falling back to numerical VJPs"
-            end
-            # If reverse-mode isn't working, just fallback to numerical vjps
-            if p === nothing || p === DiffEqBase.NullParameters()
-                QuadratureAdjoint(autodiff = false, autojacvec = vjp)
-            else
-                InterpolatingAdjoint(autodiff = false, autojacvec = vjp)
-            end
-        else
-            if p === nothing || p === DiffEqBase.NullParameters()
-                QuadratureAdjoint(autojacvec = vjp)
-            else
-                InterpolatingAdjoint(autojacvec = vjp)
-            end
-        end
-    end
-    return default_sensealg
-end
-
-function automatic_sensealg_choice(prob::Union{NonlinearProblem, SteadyStateProblem}, u0, p,
-    verbose)
-    default_sensealg = if u0 isa GPUArraysCore.AbstractGPUArray ||
-                          !DiffEqBase.isinplace(prob)
-        # autodiff = false because forwarddiff fails on many GPU kernels
-        # this only effects the Jacobian calculation and is same computation order
-        SteadyStateAdjoint(autodiff = false, autojacvec = ZygoteVJP())
-    else
-        vjp = inplace_vjp(prob, u0, p, verbose)
-        SteadyStateAdjoint(autojacvec = vjp)
-    end
-    return default_sensealg
-end
-
-function DiffEqBase._concrete_solve_adjoint(prob::Union{SciMLBase.AbstractODEProblem,
-        SciMLBase.AbstractSDEProblem,
-        SciMLBase.AbstractRODEProblem},
-    alg, sensealg::Nothing, u0, p,
-    originator::SciMLBase.ADOriginator, args...;
-    verbose = true, kwargs...)
-    if haskey(kwargs, :callback)
-        has_cb = kwargs[:callback] !== nothing
-    else
-        has_cb = false
-    end
-    default_sensealg = automatic_sensealg_choice(prob, u0, p, verbose)
-    if has_cb && default_sensealg isa AbstractAdjointSensitivityAlgorithm
-        default_sensealg = setvjp(default_sensealg, ReverseDiffVJP())
-    end
-    DiffEqBase._concrete_solve_adjoint(prob, alg, default_sensealg, u0, p,
-        originator::SciMLBase.ADOriginator, args...; verbose,
-        kwargs...)
-end
-
-function DiffEqBase._concrete_solve_adjoint(prob::Union{
-        NonlinearProblem,
-        SteadyStateProblem,
-    }, alg,
-    sensealg::Nothing, u0, p,
-    originator::SciMLBase.ADOriginator, args...;
-    verbose = true, kwargs...)
-    default_sensealg = automatic_sensealg_choice(prob, u0, p, verbose)
-    DiffEqBase._concrete_solve_adjoint(prob, alg, default_sensealg, u0, p,
-        originator::SciMLBase.ADOriginator, args...; verbose,
-        kwargs...)
-end
-
-function DiffEqBase._concrete_solve_adjoint(prob::Union{SciMLBase.AbstractDiscreteProblem,
-        SciMLBase.AbstractDDEProblem,
-        SciMLBase.AbstractSDDEProblem,
-        SciMLBase.AbstractDAEProblem},
-    alg, sensealg::Nothing,
-    u0, p, originator::SciMLBase.ADOriginator,
-    args...; kwargs...)
-    if length(u0) + length(p) > 100
-        default_sensealg = ReverseDiffAdjoint()
-    else
-        default_sensealg = ForwardDiffSensitivity()
-    end
-    DiffEqBase._concrete_solve_adjoint(prob, alg, default_sensealg, u0, p,
-        originator::SciMLBase.ADOriginator, args...;
-        kwargs...)
-end
-
-const ADJOINT_STEADY_PROBLEM_ERROR_MESSAGE = """
-                                             Chosen adjoint method is not compatible with the chosen problem. NonlinearProblem
-                                             and SteadyStateProblem require specific adjoint choices (like SteadyStateAdjoint)
-                                             and will not work with adjoints designed for time series models. For more details,
-                                             see https://docs.sciml.ai/SciMLSensitivity/stable/.
-                                             """
-
-struct AdjointSteadyProblemPairingError <: Exception
-    prob::Any
-    sensealg::Any
-end
-
-function Base.showerror(io::IO, e::AdjointSteadyProblemPairingError)
-    println(io, ADJOINT_STEADY_PROBLEM_ERROR_MESSAGE)
-    print(io, "Problem type: ")
-    println(io, e.prob)
-    print(io, "Sensitivity algorithm type: ")
-    println(io, e.sensealg)
-end
-
-# Also include AbstractForwardSensitivityAlgorithm until a dispatch is made!
-function DiffEqBase._concrete_solve_adjoint(prob::Union{
-        NonlinearProblem,
-        SteadyStateProblem,
-    }, alg,
-    sensealg::Union{
-        AbstractAdjointSensitivityAlgorithm,
-        AbstractForwardSensitivityAlgorithm,
-        TrackerAdjoint,
-        ReverseDiffAdjoint,
-        AbstractShadowingSensitivityAlgorithm,
-    },
-    u0, p, originator::SciMLBase.ADOriginator,
-    args...; kwargs...)
-    throw(AdjointSteadyProblemPairingError(prob, sensealg))
-end
-
-function DiffEqBase._concrete_solve_adjoint(prob::Union{SciMLBase.AbstractODEProblem,
-        SciMLBase.AbstractSDEProblem,
-        SciMLBase.AbstractRODEProblem}, alg,
-    sensealg::Union{BacksolveAdjoint,
-        QuadratureAdjoint,
-        InterpolatingAdjoint,
-        GaussAdjoint},
-    u0, p, originator::SciMLBase.ADOriginator,
-    args...; save_start = true, save_end = true,
-    saveat = eltype(prob.tspan)[],
-    save_idxs = nothing,
-    kwargs...)
-    if !(sensealg isa GaussAdjoint) && !(p isa Union{Nothing, SciMLBase.NullParameters, AbstractArray}) ||
-       (p isa AbstractArray && !Base.isconcretetype(eltype(p)))
-        throw(AdjointSensitivityParameterCompatibilityError())
-    end
-
-    # Remove saveat, etc. from kwargs since it's handled separately
-    # and letting it jump back in there can break the adjoint
-    kwargs_prob = NamedTuple(filter(x -> x[1] != :saveat && x[1] != :save_start &&
-                                             x[1] != :save_end && x[1] != :save_idxs,
-        prob.kwargs))
-
-    if haskey(kwargs, :callback)
-        cb = track_callbacks(CallbackSet(kwargs[:callback]), prob.tspan[1], prob.u0, prob.p,
-            sensealg)
-        _prob = remake(prob; u0 = u0, p = p, kwargs = merge(kwargs_prob, (; callback = cb)))
-    else
-        cb = nothing
-        _prob = remake(prob; u0 = u0, p = p, kwargs = kwargs_prob)
-    end
-
-    # Remove callbacks, saveat, etc. from kwargs since it's handled separately
-    kwargs_fwd = NamedTuple{Base.diff_names(Base._nt_names(values(kwargs)), (:callback,))}(values(kwargs))
-
-    # Capture the callback_adj for the reverse pass and remove both callbacks
-    kwargs_adj = NamedTuple{
-        Base.diff_names(Base._nt_names(values(kwargs)),
-            (:callback_adj, :callback))}(values(kwargs))
-    isq = sensealg isa QuadratureAdjoint
-    if sensealg isa BacksolveAdjoint
-        sol = solve(_prob, alg, args...; save_noise = true,
-            save_start = save_start, save_end = save_end,
-            saveat = saveat, kwargs_fwd...)
-    elseif ischeckpointing(sensealg)
-        sol = solve(_prob, alg, args...; save_noise = true,
-            save_start = true, save_end = true,
-            saveat = saveat, kwargs_fwd...)
-    else
-        sol = solve(_prob, alg, args...; save_noise = true, save_start = true,
-            save_end = true, kwargs_fwd...)
-    end
-
-    # Force `save_start` and `save_end` in the forward pass This forces the
-    # solver to do the backsolve all the way back to `u0` Since the start aliases
-    # `_prob.u0`, this doesn't actually use more memory But it cleans up the
-    # implementation and makes `save_start` and `save_end` arg safe.
-    if sensealg isa BacksolveAdjoint
-        # Saving behavior unchanged
-        ts = sol.t
-        only_end = length(ts) == 1 && ts[1] == _prob.tspan[2]
-        out = DiffEqBase.sensitivity_solution(sol, sol.u, ts)
-    elseif saveat isa Number
-        if _prob.tspan[2] > _prob.tspan[1]
-            ts = _prob.tspan[1]:convert(typeof(_prob.tspan[2]), abs(saveat)):_prob.tspan[2]
-        else
-            ts = _prob.tspan[2]:convert(typeof(_prob.tspan[2]), abs(saveat)):_prob.tspan[1]
-        end
-        # if _prob.tspan[2]-_prob.tspan[1] is not a multiple of saveat, one looses the last ts value
-        sol.t[end] !== ts[end] && (ts = fix_endpoints(sensealg, sol, ts))
-        if cb === nothing
-            _out = sol(ts)
-        else
-            _, duplicate_iterator_times = separate_nonunique(sol.t)
-            _out, ts = out_and_ts(ts, duplicate_iterator_times, sol)
-        end
-
-        out = if save_idxs === nothing
-            out = DiffEqBase.sensitivity_solution(sol, _out.u, ts)
-        else
-            out = DiffEqBase.sensitivity_solution(sol,
-                [_out.u[i][save_idxs]
-                 for i in 1:length(_out)], ts)
-        end
-        only_end = length(ts) == 1 && ts[1] == _prob.tspan[2]
-    elseif isempty(saveat)
-        no_start = !save_start
-        no_end = !save_end
-        sol_idxs = 1:length(sol)
-        no_start && (sol_idxs = sol_idxs[2:end])
-        no_end && (sol_idxs = sol_idxs[1:(end - 1)])
-        only_end = length(sol_idxs) <= 1
-        _u = sol.u[sol_idxs]
-        u = save_idxs === nothing ? _u : [x[save_idxs] for x in _u]
-        ts = sol.t[sol_idxs]
-        out = DiffEqBase.sensitivity_solution(sol, u, ts)
-    else
-        _saveat = saveat isa Array ? sort(saveat) : saveat # for minibatching
-        if cb === nothing
-            _saveat = eltype(_saveat) <: typeof(prob.tspan[2]) ?
-                      convert.(typeof(_prob.tspan[2]), _saveat) : _saveat
-            ts = _saveat
-            _out = sol(ts)
-        else
-            _ts, duplicate_iterator_times = separate_nonunique(sol.t)
-            _out, ts = out_and_ts(_saveat, duplicate_iterator_times, sol)
-        end
-
-        out = if save_idxs === nothing
-            out = DiffEqBase.sensitivity_solution(sol, _out.u, ts)
-        else
-            out = DiffEqBase.sensitivity_solution(sol,
-                [_out.u[i][save_idxs]
-                 for i in 1:length(_out)], ts)
-        end
-        only_end = length(ts) == 1 && ts[1] == _prob.tspan[2]
-    end
-
-    _save_idxs = save_idxs === nothing ? Colon() : save_idxs
-
-    function adjoint_sensitivity_backpass(Δ)
-        function df_iip(_out, u, p, t, i)
-            outtype = _out isa SubArray ?
-                      DiffEqBase.parameterless_type(_out.parent) :
-                      DiffEqBase.parameterless_type(_out)
-            if only_end
-                eltype(Δ) <: NoTangent && return
-<<<<<<< HEAD
-                if Δ isa AbstractArray{<:AbstractArray} && length(Δ) == 1 && i == 1
-                    # user did sol.u[end] on only_end
-=======
-                if (Δ isa AbstractArray{<:AbstractArray} || Δ isa AbstractVectorOfArray) && length(Δ) == 1 && i == 1
-                    # user did sol[end] on only_end
-                    x = Δ isa AbstractVectorOfArray ? Δ.u[1] : Δ[1]
->>>>>>> 37cde34c
-                    if _save_idxs isa Number
-                        vx = vec(x)
-                        _out[_save_idxs] .= vx[_save_idxs]
-                    elseif _save_idxs isa Colon
-                        vec(_out) .= vec(adapt(outtype, x))
-                    else
-                        vec(@view(_out[_save_idxs])) .= adapt(outtype,
-                            vec(x)[_save_idxs])
-                    end
-                else
-                    Δ isa NoTangent && return
-                    if _save_idxs isa Number
-                        x = vec(Δ)
-                        _out[_save_idxs] .= adapt(outtype, @view(x[_save_idxs]))
-                    elseif _save_idxs isa Colon
-                        vec(_out) .= vec(adapt(outtype, Δ))
-                    else
-                        x = vec(Δ)
-                        vec(@view(_out[_save_idxs])) .= adapt(outtype, @view(x[_save_idxs]))
-                    end
-                end
-            else
-                !Base.isconcretetype(eltype(Δ)) &&
-                    (Δ[i] isa NoTangent || eltype(Δ) <: NoTangent) && return
-                if Δ isa AbstractArray{<:AbstractArray} || Δ isa AbstractVectorOfArray
-                    x = Δ isa AbstractVectorOfArray ? Δ.u[i] : Δ[i]
-                    if _save_idxs isa Number
-                        _out[_save_idxs] = x[_save_idxs]
-                    elseif _save_idxs isa Colon
-                        vec(_out) .= vec(x)
-                    else
-                        vec(@view(_out[_save_idxs])) .= vec(@view(x[_save_idxs]))
-                    end
-                else
-                    if _save_idxs isa Number
-                        _out[_save_idxs] = adapt(outtype,
-                            reshape(Δ, prod(size(Δ)[1:(end - 1)]),
-                                size(Δ)[end])[_save_idxs,
-                                i])
-                    elseif _save_idxs isa Colon
-                        vec(_out) .= vec(adapt(outtype,
-                            reshape(Δ, prod(size(Δ)[1:(end - 1)]),
-                                size(Δ)[end])[:, i]))
-                    else
-                        vec(@view(_out[_save_idxs])) .= vec(adapt(outtype,
-                            reshape(Δ,
-                                prod(size(Δ)[1:(end - 1)]),
-                                size(Δ)[end])[:,
-                                i]))
-                    end
-                end
-            end
-        end
-
-        function df_oop(u, p, t, i; outtype = nothing)
-            @show typeof(Δ)
-            if only_end
-                eltype(Δ) <: NoTangent && return
-<<<<<<< HEAD
-                if Δ isa AbstractArray{<:AbstractArray} && length(Δ) == 1 && i == 1
-                    # user did sol.u[end] on only_end
-=======
-                if (Δ isa AbstractArray{<:AbstractArray} || Δ isa AbstractVectorOfArray) && length(Δ) == 1 && i == 1
-                    # user did sol[end] on only_end
-                    x = Δ isa AbstractVectorOfArray ? Δ.u[1] : Δ[1]
->>>>>>> 37cde34c
-                    if _save_idxs isa Number
-                        vx = vec(x)
-                        _out = adapt(outtype, @view(vx[_save_idxs]))
-                    elseif _save_idxs isa Colon
-                        _out = adapt(outtype, x)
-                    else
-                        _out = adapt(outtype, vec(x)[_save_idxs])
-                    end
-                else
-                    Δ isa NoTangent && return
-                    if _save_idxs isa Number
-                        x = vec(Δ)
-                        _out = adapt(outtype, @view(x[_save_idxs]))
-                    elseif _save_idxs isa Colon
-                        _out = adapt(outtype, vec(Δ))
-                    else
-                        x = vec(Δ)
-                        _out = adapt(outtype, @view(x[_save_idxs]))
-                    end
-                end
-            else
-                !Base.isconcretetype(eltype(Δ)) &&
-                    (Δ[i] isa NoTangent || eltype(Δ) <: NoTangent) && return
-                if Δ isa AbstractArray{<:AbstractArray} || Δ isa AbstractVectorOfArray
-                    x = Δ isa AbstractVectorOfArray ? Δ.u[i] : Δ[i]
-                    if _save_idxs isa Number
-                        _out = @view(x[_save_idxs])
-                    elseif _save_idxs isa Colon
-                        _out = vec(x)
-                    else
-                        _out = vec(@view(x[_save_idxs]))
-                    end
-                else
-                    if _save_idxs isa Number
-                        _out = adapt(outtype,
-                            reshape(Δ, prod(size(Δ)[1:(end - 1)]),
-                                size(Δ)[end])[_save_idxs,
-                                i])
-                    elseif _save_idxs isa Colon
-                        _out = vec(adapt(outtype,
-                            reshape(Δ, prod(size(Δ)[1:(end - 1)]),
-                                size(Δ)[end])[:, i]))
-                    else
-                        _out = vec(adapt(outtype,
-                            reshape(Δ,
-                                prod(size(Δ)[1:(end - 1)]),
-                                size(Δ)[end])[:, i]))
-                    end
-                end
-            end
-            return _out
-        end
-
-        if haskey(kwargs_adj, :callback_adj)
-            cb2 = CallbackSet(cb, kwargs[:callback_adj])
-        else
-            cb2 = cb
-        end
-        if ArrayInterface.ismutable(eltype(sol.u))
-            du0, dp = adjoint_sensitivities(sol, alg, args...; t = ts,
-                dgdu_discrete = df_iip,
-                sensealg = sensealg,
-                callback = cb2,
-                kwargs_adj...)
-        else
-            du0, dp = adjoint_sensitivities(sol, alg, args...; t = ts,
-                dgdu_discrete = df_oop,
-                sensealg = sensealg,
-                callback = cb2,
-                kwargs_adj...)
-        end
-
-        du0 = reshape(du0, size(u0))
-
-        dp = p === nothing || p === DiffEqBase.NullParameters() ? nothing :
-             dp isa AbstractArray ? reshape(dp', size(p)) : dp
-
-        if originator isa SciMLBase.TrackerOriginator ||
-           originator isa SciMLBase.ReverseDiffOriginator
-            (NoTangent(), NoTangent(), du0, dp, NoTangent(),
-                ntuple(_ -> NoTangent(), length(args))...)
-        else
-            (NoTangent(), NoTangent(), NoTangent(), du0, dp, NoTangent(),
-                ntuple(_ -> NoTangent(), length(args))...)
-        end
-    end
-    out, adjoint_sensitivity_backpass
-end
-
-# Prefer this route since it works better with callback AD
-function DiffEqBase._concrete_solve_adjoint(prob::SciMLBase.AbstractODEProblem, alg,
-    sensealg::ForwardSensitivity,
-    u0, p, originator::SciMLBase.ADOriginator,
-    args...;
-    save_idxs = nothing,
-    kwargs...)
-    if !(p isa Union{Nothing, SciMLBase.NullParameters, AbstractArray}) ||
-       (p isa AbstractArray && !Base.isconcretetype(eltype(p)))
-        throw(ForwardSensitivityParameterCompatibilityError())
-    end
-
-    if p isa AbstractArray && eltype(p) <: ForwardDiff.Dual &&
-       !(eltype(u0) <: ForwardDiff.Dual)
-        # Handle double differentiation case
-        u0 = eltype(p).(u0)
-    end
-
-    ## Force recompile mode until jvps are specialized to handle this!!!
-    _f = if prob.f isa ODEFunction &&
-            (prob.f.f isa FunctionWrappersWrappers.FunctionWrappersWrapper ||
-             SciMLBase.specialization(prob.f) === SciMLBase.AutoSpecialize)
-        ODEFunction{isinplace(prob), SciMLBase.FullSpecialize}(unwrapped_f(prob.f))
-    else
-        prob.f
-    end
-
-    _prob = ODEForwardSensitivityProblem(_f, u0, prob.tspan, p, sensealg)
-    sol = solve(_prob, alg, args...; kwargs...)
-    _, du = extract_local_sensitivities(sol, sensealg, Val(true))
-
-    u = if save_idxs === nothing
-        [reshape(sol.u[i][1:length(u0)], size(u0)) for i in 1:length(sol)]
-    else
-        [sol.u[i][_save_idxs] for i in 1:length(sol)]
-    end
-    out = DiffEqBase.sensitivity_solution(sol, u, sol.t)
-
-    function forward_sensitivity_backpass(Δ)
-        adj = sum(eachindex(du)) do i
-            J = du[i]
-            if Δ isa AbstractVector
-                v = Δ[i]
-            elseif Δ isa DESolution || Δ isa AbstractVectorOfArray
-                v = Δ.u[i]
-            elseif Δ isa AbstractMatrix
-                v = @view Δ[:, i]
-            else
-                v = @view Δ[.., i]
-            end
-            J'vec(v)
-        end
-
-        du0 = @not_implemented("ForwardSensitivity does not differentiate with respect to u0. Change your sensealg.")
-
-        if originator isa SciMLBase.TrackerOriginator ||
-           originator isa SciMLBase.ReverseDiffOriginator
-            (NoTangent(), NoTangent(), du0, adj, NoTangent(),
-                ntuple(_ -> NoTangent(), length(args))...)
-        else
-            (NoTangent(), NoTangent(), NoTangent(), du0, adj, NoTangent(),
-                ntuple(_ -> NoTangent(), length(args))...)
-        end
-    end
-    out, forward_sensitivity_backpass
-end
-
-function DiffEqBase._concrete_solve_forward(prob::SciMLBase.AbstractODEProblem, alg,
-    sensealg::AbstractForwardSensitivityAlgorithm,
-    u0, p, originator::SciMLBase.ADOriginator,
-    args...; save_idxs = nothing,
-    kwargs...)
-    _prob = ODEForwardSensitivityProblem(prob.f, u0, prob.tspan, p, sensealg)
-    sol = solve(_prob, args...; kwargs...)
-    u, du = extract_local_sensitivities(sol, Val(true))
-    _save_idxs = save_idxs === nothing ? (1:length(u0)) : save_idxs
-    out = DiffEqBase.sensitivity_solution(sol,
-        [ForwardDiff.value.(sol.u[i][_save_idxs])
-         for i in 1:length(sol)], sol.t)
-    function _concrete_solve_pushforward(Δself, ::Nothing, ::Nothing, x3, Δp, args...)
-        x3 !== nothing && error("Pushforward currently requires no u0 derivatives")
-        du * Δp
-    end
-    out, _concrete_solve_pushforward
-end
-
-const FORWARDDIFF_SENSITIVITY_PARAMETER_COMPATABILITY_MESSAGE = """
-                                                                ForwardDiffSensitivity assumes the `AbstractArray` interface for `p`. Thus while
-                                                                DifferentialEquations.jl can support any parameter struct type, usage
-                                                                with ForwardDiffSensitivity requires that `p` could be a valid
-                                                                type for being the initial condition `u0` of an array. This means that
-                                                                many simple types, such as `Tuple`s and `NamedTuple`s, will work as
-                                                                parameters in normal contexts but will fail during ForwardDiffSensitivity
-                                                                construction. To work around this issue for complicated cases like nested structs,
-                                                                look into defining `p` using `AbstractArray` libraries such as RecursiveArrayTools.jl
-                                                                or ComponentArrays.jl.
-                                                                """
-
-struct ForwardDiffSensitivityParameterCompatibilityError <: Exception end
-
-function Base.showerror(io::IO, e::ForwardDiffSensitivityParameterCompatibilityError)
-    print(io, FORWARDDIFF_SENSITIVITY_PARAMETER_COMPATABILITY_MESSAGE)
-end
-
-# Generic Fallback for ForwardDiff
-function DiffEqBase._concrete_solve_adjoint(prob::Union{SciMLBase.AbstractODEProblem,
-        SciMLBase.AbstractDAEProblem,
-        SciMLBase.AbstractDDEProblem,
-        SciMLBase.AbstractSDEProblem,
-        SciMLBase.AbstractSDDEProblem,
-        SciMLBase.AbstractRODEProblem}, alg,
-    sensealg::ForwardDiffSensitivity{CS, CTS},
-    u0, p, originator::SciMLBase.ADOriginator,
-    args...; saveat = eltype(prob.tspan)[],
-    kwargs...) where {CS, CTS}
-    if !(p isa Union{Nothing, SciMLBase.NullParameters, AbstractArray}) ||
-       (p isa AbstractArray && !Base.isconcretetype(eltype(p)))
-        throw(ForwardDiffSensitivityParameterCompatibilityError())
-    end
-
-    if saveat isa Number
-        _saveat = prob.tspan[1]:saveat:prob.tspan[2]
-    else
-        _saveat = saveat
-    end
-
-    sol = solve(remake(prob, p = p, u0 = u0), alg, args...; saveat = _saveat, kwargs...)
-
-    # saveat values
-    # need all values here. Not only unique ones.
-    # if a callback is saving two times in primal solution, we also need to get it at least
-    # two times in the solution using dual numbers.
-    ts = sol.t
-
-    function forward_sensitivity_backpass(Δ)
-        if !(p === nothing || p === DiffEqBase.NullParameters())
-            dp = @thunk begin
-                chunk_size = if CS === 0 && length(p) < 12
-                    length(p)
-                elseif CS !== 0
-                    CS
-                else
-                    12
-                end
-
-                num_chunks = length(p) ÷ chunk_size
-                num_chunks * chunk_size != length(p) && (num_chunks += 1)
-
-                pparts = typeof(p[1:1])[]
-                for j in 0:(num_chunks - 1)
-                    local chunk
-                    if ((j + 1) * chunk_size) <= length(p)
-                        chunk = ((j * chunk_size + 1):((j + 1) * chunk_size))
-                        pchunk = vec(p)[chunk]
-                        pdualpart = seed_duals(pchunk, prob.f,
-                            ForwardDiff.Chunk{chunk_size}())
-                    else
-                        chunk = ((j * chunk_size + 1):length(p))
-                        pchunk = vec(p)[chunk]
-                        pdualpart = seed_duals(pchunk, prob.f,
-                            ForwardDiff.Chunk{length(chunk)}())
-                    end
-
-                    pdualvec = if j == 0
-                        vcat(pdualpart, p[((j + 1) * chunk_size + 1):end])
-                    elseif j == num_chunks - 1
-                        vcat(p[1:(j * chunk_size)], pdualpart)
-                    else
-                        vcat(p[1:(j * chunk_size)], pdualpart,
-                            p[(((j + 1) * chunk_size) + 1):end])
-                    end
-
-                    pdual = ArrayInterface.restructure(p, pdualvec)
-                    u0dual = convert.(eltype(pdualvec), u0)
-
-                    if (convert_tspan(sensealg) === nothing &&
-                        ((haskey(kwargs, :callback) &&
-                          has_continuous_callback(kwargs[:callback])))) ||
-                       (convert_tspan(sensealg) !== nothing && convert_tspan(sensealg))
-                        tspandual = convert.(eltype(pdual), prob.tspan)
-                    else
-                        tspandual = prob.tspan
-                    end
-
-                    ## Force recompile mode because it won't handle the duals
-                    ## Would require a manual tag to be applied
-                    if prob.f isa ODEFunction
-                        if prob.f.jac_prototype !== nothing
-                            _f = ODEFunction{SciMLBase.isinplace(prob.f),
-                                SciMLBase.FullSpecialize}(unwrapped_f(prob.f),
-                                jac_prototype = convert.(eltype(u0dual),
-                                    prob.f.jac_prototype))
-                        else
-                            _f = ODEFunction{SciMLBase.isinplace(prob.f),
-                                SciMLBase.FullSpecialize}(unwrapped_f(prob.f))
-                        end
-                    elseif prob.f isa SDEFunction && prob.f.jac_prototype !== nothing
-                        _f = SDEFunction{SciMLBase.isinplace(prob.f),
-                            SciMLBase.FullSpecialize}(unwrapped_f(prob.f),
-                            jac_prototype = convert.(eltype(u0dual),
-                                prob.f.jac_prototype))
-                    else
-                        _f = prob.f
-                    end
-                    _prob = remake(prob, f = _f, u0 = u0dual, p = pdual, tspan = tspandual)
-
-                    if _prob isa SDEProblem
-                        _prob.noise_rate_prototype !== nothing && (_prob = remake(_prob,
-                            noise_rate_prototype = convert.(eltype(pdual),
-                                _prob.noise_rate_prototype)))
-                    end
-
-                    if saveat isa Number
-                        _saveat = prob.tspan[1]:saveat:prob.tspan[2]
-                    else
-                        _saveat = saveat
-                    end
-
-                    _sol = solve(_prob, alg, args...; saveat = ts, kwargs...)
-                    _, du = extract_local_sensitivities(_sol, sensealg, Val(true))
-
-                    if haskey(kwargs, :callback)
-                        # handle bounds errors: ForwardDiffSensitivity uses dual numbers, so there
-                        # can be more or less time points in the primal solution
-                        # than in the solution using dual numbers when adaptive solvers are used.
-                        # First step: filter all values, so that only time steps that actually occur
-                        # in the primal are left. This is for example necessary when `terminate!`
-                        # is used.
-                        indxs = findall(t -> t ∈ ts, _sol.t)
-                        _ts = _sol.t[indxs]
-                        # after this filtering step, we might end up with a too large amount of indices.
-                        # For example, if a callback saved values in the primal, then we now potentially
-                        # save it by `saveat` and by `save_positions` of the callback.
-                        # Second step. Drop these duplicates values.
-                        if length(indxs) != length(ts)
-                            for i in (length(_ts) - 1):-1:2
-                                if _ts[i] == _ts[i + 1] && _ts[i] == _ts[i - 1]
-                                    deleteat!(indxs, i)
-                                end
-                            end
-                        end
-                        _du = @view du[indxs]
-                    else
-                        _du = du
-                    end
-
-                    _dp = sum(eachindex(_du)) do i
-                        J = _du[i]
-                        if Δ isa AbstractVector || Δ isa DESolution ||
-                           Δ isa AbstractVectorOfArray
-                            v = Δ.u[i]
-                        elseif Δ isa AbstractMatrix
-                            v = @view Δ[:, i]
-                        else
-                            v = @view Δ[.., i]
-                        end
-                        if !(Δ isa NoTangent)
-                            if u0 isa Number
-                                ForwardDiff.value.(J'v)
-                            else
-                                ForwardDiff.value.(J'vec(v))
-                            end
-                        else
-                            zero(p)
-                        end
-                    end
-                    push!(pparts, vec(_dp))
-                end
-                ArrayInterface.restructure(p, reduce(vcat, pparts))
-            end
-        else
-            dp = nothing
-        end
-
-        du0 = @thunk begin
-            chunk_size = if CS === 0 && length(u0) < 12
-                length(u0)
-            elseif CS !== 0
-                CS
-            else
-                12
-            end
-
-            num_chunks = length(u0) ÷ chunk_size
-            num_chunks * chunk_size != length(u0) && (num_chunks += 1)
-
-            du0parts = u0 isa Number ? typeof(u0)[] : typeof(u0[1:1])[]
-
-            local _du0
-
-            for j in 0:(num_chunks - 1)
-                local chunk
-                if u0 isa Number
-                    u0dualpart = seed_duals(u0, prob.f,
-                        ForwardDiff.Chunk{chunk_size}())
-                elseif ((j + 1) * chunk_size) <= length(u0)
-                    chunk = ((j * chunk_size + 1):((j + 1) * chunk_size))
-                    u0chunk = vec(u0)[chunk]
-                    u0dualpart = seed_duals(u0chunk, prob.f,
-                        ForwardDiff.Chunk{chunk_size}())
-                else
-                    chunk = ((j * chunk_size + 1):length(u0))
-                    u0chunk = vec(u0)[chunk]
-                    u0dualpart = seed_duals(u0chunk, prob.f,
-                        ForwardDiff.Chunk{length(chunk)}())
-                end
-
-                if u0 isa Number
-                    u0dual = u0dualpart
-                else
-                    u0dualvec = if j == 0
-                        vcat(u0dualpart, u0[((j + 1) * chunk_size + 1):end])
-                    elseif j == num_chunks - 1
-                        vcat(u0[1:(j * chunk_size)], u0dualpart)
-                    else
-                        vcat(u0[1:(j * chunk_size)], u0dualpart,
-                            u0[(((j + 1) * chunk_size) + 1):end])
-                    end
-
-                    u0dual = ArrayInterface.restructure(u0, u0dualvec)
-                end
-
-                if p === nothing || p === DiffEqBase.NullParameters()
-                    pdual = p
-                else
-                    pdual = convert.(eltype(u0dual), p)
-                end
-
-                if (convert_tspan(sensealg) === nothing &&
-                    ((haskey(kwargs, :callback) &&
-                      has_continuous_callback(kwargs[:callback])))) ||
-                   (convert_tspan(sensealg) !== nothing && convert_tspan(sensealg))
-                    tspandual = convert.(eltype(pdual), prob.tspan)
-                else
-                    tspandual = prob.tspan
-                end
-
-                ## Force recompile mode because it won't handle the duals
-                ## Would require a manual tag to be applied
-                if prob.f isa ODEFunction
-                    if prob.f.jac_prototype !== nothing
-                        _f = ODEFunction{SciMLBase.isinplace(prob.f),
-                            SciMLBase.FullSpecialize}(unwrapped_f(prob.f),
-                            jac_prototype = convert.(eltype(pdual),
-                                prob.f.jac_prototype))
-                    else
-                        _f = ODEFunction{SciMLBase.isinplace(prob.f),
-                            SciMLBase.FullSpecialize}(unwrapped_f(prob.f))
-                    end
-                elseif prob.f isa SDEFunction && prob.f.jac_prototype !== nothing
-                    _f = SDEFunction{SciMLBase.isinplace(prob.f), SciMLBase.FullSpecialize}(unwrapped_f(prob.f),
-                        jac_prototype = convert.(eltype(pdual),
-                            prob.f.jac_prototype))
-                else
-                    _f = prob.f
-                end
-
-                _prob = remake(prob, f = _f, u0 = u0dual, p = pdual, tspan = tspandual)
-
-                if _prob isa SDEProblem
-                    _prob.noise_rate_prototype !== nothing && (_prob = remake(_prob,
-                        noise_rate_prototype = convert.(eltype(pdual),
-                            _prob.noise_rate_prototype)))
-                end
-
-                if saveat isa Number
-                    _saveat = prob.tspan[1]:saveat:prob.tspan[2]
-                else
-                    _saveat = saveat
-                end
-
-                _sol = solve(_prob, alg, args...; saveat = ts, kwargs...)
-                _, du = extract_local_sensitivities(_sol, sensealg, Val(true))
-
-                if haskey(kwargs, :callback)
-                    # handle bounds errors: ForwardDiffSensitivity uses dual numbers, so there
-                    # can be more or less time points in the primal solution
-                    # than in the solution using dual numbers when adaptive solvers are used.
-                    # First step: filter all values, so that only time steps that actually occur
-                    # in the primal are left. This is for example necessary when `terminate!`
-                    # is used.
-                    indxs = findall(t -> t ∈ ts, _sol.t)
-                    _ts = _sol.t[indxs]
-                    # after this filtering step, we might end up with a too large amount of indices.
-                    # For example, if a callback saved values in the primal, then we now potentially
-                    # save it by `saveat` and by `save_positions` of the callback.
-                    # Second step. Drop these duplicates values.
-                    if length(indxs) != length(ts)
-                        for i in (length(_ts) - 1):-1:2
-                            if _ts[i] == _ts[i + 1] && _ts[i] == _ts[i - 1]
-                                deleteat!(indxs, i)
-                            end
-                        end
-                    end
-                    _du = @view du[indxs]
-                else
-                    _du = du
-                end
-
-                _du0 = sum(eachindex(_du)) do i
-                    J = _du[i]
-                    if Δ isa AbstractVector || Δ isa DESolution ||
-                       Δ isa AbstractVectorOfArray
-                        v = Δ.u[i]
-                    elseif Δ isa AbstractMatrix
-                        v = @view Δ[:, i]
-                    else
-                        v = @view Δ[.., i]
-                    end
-                    if !(Δ isa NoTangent)
-                        if u0 isa Number
-                            ForwardDiff.value.(J'v)
-                        else
-                            ForwardDiff.value.(J'vec(v))
-                        end
-                    else
-                        zero(u0)
-                    end
-                end
-
-                if !(u0 isa Number)
-                    push!(du0parts, vec(_du0))
-                end
-            end
-
-            if u0 isa Number
-                first(_du0)
-            else
-                ArrayInterface.restructure(u0, reduce(vcat, du0parts))
-            end
-        end
-
-        if originator isa SciMLBase.TrackerOriginator ||
-           originator isa SciMLBase.ReverseDiffOriginator
-            (NoTangent(), NoTangent(), unthunk(du0), unthunk(dp), NoTangent(),
-                ntuple(_ -> NoTangent(), length(args))...)
-        else
-            (NoTangent(), NoTangent(), NoTangent(), du0, dp, NoTangent(),
-                ntuple(_ -> NoTangent(), length(args))...)
-        end
-    end
-    sol, forward_sensitivity_backpass
-end
-
-function DiffEqBase._concrete_solve_adjoint(prob::Union{SciMLBase.AbstractDiscreteProblem,
-        SciMLBase.AbstractODEProblem,
-        SciMLBase.AbstractDAEProblem,
-        SciMLBase.AbstractDDEProblem,
-        SciMLBase.AbstractSDEProblem,
-        SciMLBase.AbstractSDDEProblem,
-        SciMLBase.AbstractRODEProblem
-    },
-    alg, sensealg::ZygoteAdjoint,
-    u0, p, originator::SciMLBase.ADOriginator,
-    args...; kwargs...)
-    kwargs_filtered = NamedTuple(filter(x -> x[1] != :sensealg, kwargs))
-    Zygote.pullback((u0, p) -> solve(prob, alg, args...; u0 = u0, p = p,
-            sensealg = SensitivityADPassThrough(),
-            kwargs_filtered...), u0,
-        p)
-end
-
-# NOTE: This is needed to prevent a method ambiguity error
-function DiffEqBase._concrete_solve_adjoint(prob::Union{
-    NonlinearProblem,
-        SteadyStateProblem,
-    }, alg, sensealg::ZygoteAdjoint,
-    u0, p, originator::SciMLBase.ADOriginator,
-    args...; kwargs...)
-    kwargs_filtered = NamedTuple(filter(x -> x[1] != :sensealg, kwargs))
-    Zygote.pullback((u0, p) -> solve(prob, alg, args...; u0 = u0, p = p,
-            sensealg = SensitivityADPassThrough(),
-            kwargs_filtered...), u0,
-        p)
-end
-
-function DiffEqBase._concrete_solve_adjoint(prob::Union{SciMLBase.AbstractDiscreteProblem,
-        SciMLBase.AbstractODEProblem,
-        SciMLBase.AbstractDAEProblem,
-        SciMLBase.AbstractDDEProblem,
-        SciMLBase.AbstractSDEProblem,
-        SciMLBase.AbstractSDDEProblem,
-        SciMLBase.AbstractRODEProblem},
-    alg, sensealg::TrackerAdjoint,
-    u0, p, originator::SciMLBase.ADOriginator,
-    args...;
-    kwargs...)
-    local sol
-    function tracker_adjoint_forwardpass(_u0, _p)
-        if (convert_tspan(sensealg) === nothing &&
-            ((haskey(kwargs, :callback) && has_continuous_callback(kwargs[:callback])))) ||
-           (convert_tspan(sensealg) !== nothing && convert_tspan(sensealg))
-            _tspan = convert.(eltype(_p), prob.tspan)
-        else
-            _tspan = prob.tspan
-        end
-
-        if DiffEqBase.isinplace(prob)
-            # use Array{TrackedReal} for mutation to work
-            # Recurse to all Array{TrackedArray}
-
-            ## Force recompile mode because it's required for the tracked type handling
-            if prob.f isa ODEFunction &&
-               (prob.f.f isa FunctionWrappersWrappers.FunctionWrappersWrapper ||
-                SciMLBase.specialization(prob.f) === SciMLBase.AutoSpecialize)
-                f = ODEFunction{isinplace(prob), SciMLBase.FullSpecialize}(unwrapped_f(prob.f))
-                _prob = remake(prob, f = f, u0 = map(identity, _u0), p = _p, tspan = _tspan)
-            else
-                _prob = remake(prob, u0 = map(identity, _u0), p = _p, tspan = _tspan)
-            end
-        else
-            # use TrackedArray for efficiency of the tape
-            if prob isa
-               Union{SciMLBase.AbstractDDEProblem, SciMLBase.AbstractDAEProblem,
-                SciMLBase.AbstractSDDEProblem}
-                _f = function (u, p, h, t) # For DDE, but also works for (du,u,p,t) DAE
-                    out = prob.f(u, p, h, t)
-                    if out isa TrackedArray
-                        return out
-                    else
-                        Tracker.collect(out)
-                    end
-                end
-
-                # Only define `g` for the stochastic ones
-                if prob isa SciMLBase.AbstractSDEProblem
-                    _g = function (u, p, h, t)
-                        out = prob.g(u, p, h, t)
-                        if out isa TrackedArray
-                            return out
-                        else
-                            Tracker.collect(out)
-                        end
-                    end
-                    _prob = remake(prob,
-                        f = DiffEqBase.parameterless_type(prob.f){false,
-                            SciMLBase.FullSpecialize,
-                        }(_f,
-                            _g),
-                        u0 = _u0, p = _p, tspan = _tspan)
-                else
-                    _prob = remake(prob,
-                        f = DiffEqBase.parameterless_type(prob.f){false,
-                            SciMLBase.FullSpecialize,
-                        }(_f),
-                        u0 = _u0, p = _p, tspan = _tspan)
-                end
-            elseif prob isa
-                   Union{SciMLBase.AbstractODEProblem, SciMLBase.AbstractSDEProblem}
-                _f = function (u, p, t)
-                    out = prob.f(u, p, t)
-                    if out isa TrackedArray
-                        return out
-                    else
-                        Tracker.collect(out)
-                    end
-                end
-                if prob isa SciMLBase.AbstractSDEProblem
-                    _g = function (u, p, t)
-                        out = prob.g(u, p, t)
-                        if out isa TrackedArray
-                            return out
-                        else
-                            Tracker.collect(out)
-                        end
-                    end
-                    _prob = remake(prob,
-                        f = DiffEqBase.parameterless_type(prob.f){false,
-                            SciMLBase.FullSpecialize,
-                        }(_f,
-                            _g),
-                        u0 = _u0, p = _p, tspan = _tspan)
-                else
-                    _prob = remake(prob,
-                        f = DiffEqBase.parameterless_type(prob.f){false,
-                            SciMLBase.FullSpecialize,
-                        }(_f),
-                        u0 = _u0, p = _p, tspan = _tspan)
-                end
-            else
-                error("TrackerAdjont does not currently support the specified problem type. Please open an issue.")
-            end
-        end
-
-        kwargs_filtered = NamedTuple(filter(x -> x[1] != :sensealg, kwargs))
-        sol = solve(_prob, alg, args...; sensealg = DiffEqBase.SensitivityADPassThrough(),
-            kwargs_filtered...)
-
-        if sol.u[1] isa Array
-            return Array(sol)
-        else
-            tmp = vec(sol.u[1])
-            for i in 2:length(sol.u)
-                tmp = hcat(tmp, vec(sol.u[i]))
-            end
-            return reshape(tmp, size(sol.u[1])..., length(sol.u))
-        end
-        #adapt(typeof(u0),arr)
-        sol
-    end
-
-    out, pullback = Tracker.forward(tracker_adjoint_forwardpass, u0, p)
-    function tracker_adjoint_backpass(ybar)
-        tmp = if eltype(ybar) <: Number && u0 isa Array
-            Array(ybar)
-        elseif eltype(ybar) <: Number # CuArray{Floats}
-            ybar
-        elseif ybar[1] isa Array
-            return Array(ybar)
-        else
-            tmp = vec(ybar.u[1])
-            for i in 2:length(ybar.u)
-                tmp = hcat(tmp, vec(ybar.u[i]))
-            end
-            return reshape(tmp, size(ybar.u[1])..., length(ybar.u))
-        end
-        u0bar, pbar = pullback(tmp)
-        _u0bar = u0bar isa Tracker.TrackedArray ? Tracker.data(u0bar) : Tracker.data.(u0bar)
-
-        if originator isa SciMLBase.TrackerOriginator ||
-           originator isa SciMLBase.ReverseDiffOriginator
-            (NoTangent(), NoTangent(), _u0bar, Tracker.data(pbar), NoTangent(),
-                ntuple(_ -> NoTangent(), length(args))...)
-        else
-            (NoTangent(), NoTangent(), NoTangent(), _u0bar, Tracker.data(pbar), NoTangent(),
-                ntuple(_ -> NoTangent(), length(args))...)
-        end
-    end
-
-    u = u0 isa Tracker.TrackedArray ? Tracker.data.(sol.u) :
-        Tracker.data.(Tracker.data.(sol.u))
-    DiffEqBase.sensitivity_solution(sol, u, Tracker.data.(sol.t)), tracker_adjoint_backpass
-end
-
-const REVERSEDIFF_ADJOINT_GPU_COMPATABILITY_MESSAGE = """
-                                                      ReverseDiffAdjoint is not compatible GPU-based array types. Use a different
-                                                      sensitivity analysis method, like InterpolatingAdjoint or TrackerAdjoint,
-                                                      in order to combine with GPUs.
-                                                      """
-
-struct ReverseDiffGPUStateCompatibilityError <: Exception end
-
-function Base.showerror(io::IO, e::ReverseDiffGPUStateCompatibilityError)
-    print(io, FORWARDDIFF_SENSITIVITY_PARAMETER_COMPATABILITY_MESSAGE)
-end
-
-function DiffEqBase._concrete_solve_adjoint(prob::Union{SciMLBase.AbstractDiscreteProblem,
-        SciMLBase.AbstractODEProblem,
-        SciMLBase.AbstractDAEProblem,
-        SciMLBase.AbstractDDEProblem,
-        SciMLBase.AbstractSDEProblem,
-        SciMLBase.AbstractSDDEProblem,
-        SciMLBase.AbstractRODEProblem},
-    alg, sensealg::ReverseDiffAdjoint,
-    u0, p, originator::SciMLBase.ADOriginator,
-    args...; kwargs...)
-    if typeof(u0) isa GPUArraysCore.AbstractGPUArray
-        throw(ReverseDiffGPUStateCompatibilityError())
-    end
-
-    if !(u0 isa AbstractVector)
-        error("Sensitivity algorithm ReverseDiffAdjoint only supports vector u0")
-    end
-
-    t = eltype(prob.tspan)[]
-    u = typeof(u0)[]
-
-    local sol
-
-    function reversediff_adjoint_forwardpass(_u0, _p)
-        if (convert_tspan(sensealg) === nothing &&
-            ((haskey(kwargs, :callback) && has_continuous_callback(kwargs[:callback])))) ||
-           (convert_tspan(sensealg) !== nothing && convert_tspan(sensealg))
-            _tspan = convert.(eltype(_p), prob.tspan)
-        else
-            _tspan = prob.tspan
-        end
-
-        if DiffEqBase.isinplace(prob)
-            # use Array{TrackedReal} for mutation to work
-            # Recurse to all Array{TrackedArray}
-
-            ## Force recompile mode because it's required for the tracked type handling
-            if prob.f isa ODEFunction &&
-               (prob.f.f isa FunctionWrappersWrappers.FunctionWrappersWrapper ||
-                SciMLBase.specialization(prob.f) === SciMLBase.AutoSpecialize)
-                f = ODEFunction{isinplace(prob), SciMLBase.FullSpecialize}(unwrapped_f(prob.f))
-                _prob = remake(prob, f = f, u0 = reshape([x for x in _u0], size(_u0)),
-                    p = _p,
-                    tspan = _tspan)
-            else
-                _prob = remake(prob, u0 = reshape([x for x in _u0], size(_u0)), p = _p,
-                    tspan = _tspan)
-            end
-        else
-            # use TrackedArray for efficiency of the tape
-            _f(args...) = reduce(vcat, prob.f(args...))
-            if prob isa SDEProblem
-                _g(args...) = reduce(vcat, prob.g(args...))
-                _prob = remake(prob,
-                    f = DiffEqBase.parameterless_type(prob.f){
-                        SciMLBase.isinplace(prob),
-                        true}(_f,
-                        _g),
-                    u0 = _u0, p = _p, tspan = _tspan)
-            else
-                _prob = remake(prob,
-                    f = DiffEqBase.parameterless_type(prob.f){
-                        SciMLBase.isinplace(prob),
-                        true}(_f),
-                    u0 = _u0, p = _p, tspan = _tspan)
-            end
-        end
-
-        kwargs_filtered = NamedTuple(filter(x -> x[1] != :sensealg, kwargs))
-        sol = solve(_prob, alg, args...; sensealg = DiffEqBase.SensitivityADPassThrough(),
-            kwargs_filtered...)
-        t = sol.t
-        if DiffEqBase.isinplace(prob)
-            u = map.(ReverseDiff.value, sol.u)
-        else
-            u = map(ReverseDiff.value, sol.u)
-        end
-        Array(sol)
-    end
-
-    tape = ReverseDiff.GradientTape(reversediff_adjoint_forwardpass, (u0, p))
-    tu, tp = ReverseDiff.input_hook(tape)
-    output = ReverseDiff.output_hook(tape)
-    ReverseDiff.value!(tu, u0)
-    p isa DiffEqBase.NullParameters || ReverseDiff.value!(tp, p)
-    ReverseDiff.forward_pass!(tape)
-    function reversediff_adjoint_backpass(ybar)
-        _ybar = if ybar isa AbstractVectorOfArray
-            Array(ybar)
-        elseif eltype(ybar) <: AbstractArray
-            Array(VectorOfArray(ybar))
-        else
-            ybar
-        end
-        ReverseDiff.increment_deriv!(output, _ybar)
-        ReverseDiff.reverse_pass!(tape)
-
-        if originator isa SciMLBase.TrackerOriginator ||
-           originator isa SciMLBase.ReverseDiffOriginator
-            (NoTangent(), NoTangent(), ReverseDiff.deriv(tu), ReverseDiff.deriv(tp),
-                NoTangent(), ntuple(_ -> NoTangent(), length(args))...)
-        else
-            (NoTangent(), NoTangent(), NoTangent(), ReverseDiff.deriv(tu),
-                ReverseDiff.deriv(tp), NoTangent(),
-                ntuple(_ -> NoTangent(), length(args))...)
-        end
-    end
-    sol, reversediff_adjoint_backpass
-end
-
-function DiffEqBase._concrete_solve_adjoint(prob::SciMLBase.AbstractODEProblem, alg,
-    sensealg::AbstractShadowingSensitivityAlgorithm,
-    u0, p, originator::SciMLBase.ADOriginator,
-    args...; save_start = true, save_end = true,
-    saveat = eltype(prob.tspan)[],
-    save_idxs = nothing,
-    kwargs...)
-    if haskey(kwargs, :callback)
-        error("Sensitivity analysis based on Least Squares Shadowing is not compatible with callbacks. Please select another `sensealg`.")
-    else
-        _prob = remake(prob, f = unwrapped_f(prob.f), u0 = u0, p = p)
-    end
-
-    sol = solve(_prob, alg, args...; save_start = save_start, save_end = save_end,
-        saveat = saveat, kwargs...)
-
-    if saveat isa Number
-        if _prob.tspan[2] > _prob.tspan[1]
-            ts = _prob.tspan[1]:convert(typeof(_prob.tspan[2]), abs(saveat)):_prob.tspan[2]
-        else
-            ts = _prob.tspan[2]:convert(typeof(_prob.tspan[2]), abs(saveat)):_prob.tspan[1]
-        end
-        _out = sol(ts)
-        out = if save_idxs === nothing
-            out = DiffEqBase.sensitivity_solution(sol, _out.u, sol.t)
-        else
-            out = DiffEqBase.sensitivity_solution(sol,
-                [_out[i][save_idxs]
-                 for i in 1:length(_out)], ts)
-        end
-        # only_end
-        (length(ts) == 1 && ts[1] == _prob.tspan[2]) &&
-            error("Sensitivity analysis based on Least Squares Shadowing requires a long-time averaged quantity.")
-    elseif isempty(saveat)
-        no_start = !save_start
-        no_end = !save_end
-        sol_idxs = 1:length(sol)
-        no_start && (sol_idxs = sol_idxs[2:end])
-        no_end && (sol_idxs = sol_idxs[1:(end - 1)])
-        only_end = length(sol_idxs) <= 1
-        _u = sol.u[sol_idxs]
-        u = save_idxs === nothing ? _u : [x[save_idxs] for x in _u]
-        ts = sol.t[sol_idxs]
-        out = DiffEqBase.sensitivity_solution(sol, u, ts)
-    else
-        _saveat = saveat isa Array ? sort(saveat) : saveat # for minibatching
-        ts = _saveat
-        _out = sol(ts)
-
-        out = if save_idxs === nothing
-            out = DiffEqBase.sensitivity_solution(sol, _out.u, ts)
-        else
-            out = DiffEqBase.sensitivity_solution(sol,
-                [_out[i][save_idxs]
-                 for i in 1:length(_out)], ts)
-        end
-        # only_end
-        (length(ts) == 1 && ts[1] == _prob.tspan[2]) &&
-            error("Sensitivity analysis based on Least Squares Shadowing requires a long-time averaged quantity.")
-    end
-
-    _save_idxs = save_idxs === nothing ? Colon() : save_idxs
-
-    function adjoint_sensitivity_backpass(Δ)
-        function df(_out, u, p, t, i)
-            if Δ isa AbstractArray{<:AbstractArray} || Δ isa DESolution
-                if _save_idxs isa Number
-                    _out[_save_idxs] = Δ[i][_save_idxs]
-                elseif _save_idxs isa Colon
-                    vec(_out) .= vec(Δ[i])
-                else
-                    vec(@view(_out[_save_idxs])) .= vec(Δ[i][_save_idxs])
-                end
-            else
-                if _save_idxs isa Number
-                    _out[_save_idxs] = adapt(DiffEqBase.parameterless_type(u0),
-                        reshape(Δ, prod(size(Δ)[1:(end - 1)]),
-                            size(Δ)[end])[_save_idxs, i])
-                elseif _save_idxs isa Colon
-                    vec(_out) .= vec(adapt(DiffEqBase.parameterless_type(u0),
-                        reshape(Δ, prod(size(Δ)[1:(end - 1)]),
-                            size(Δ)[end])[:, i]))
-                else
-                    vec(@view(_out[_save_idxs])) .= vec(adapt(DiffEqBase.parameterless_type(u0),
-                        reshape(Δ,
-                            prod(size(Δ)[1:(end - 1)]),
-                            size(Δ)[end])[:, i]))
-                end
-            end
-        end
-
-        if sensealg isa ForwardLSS
-            lss_problem = ForwardLSSProblem(sol, sensealg, t = ts, dgdu_discrete = df)
-            dp = shadow_forward(lss_problem)
-        elseif sensealg isa AdjointLSS
-            adjointlss_problem = AdjointLSSProblem(sol, sensealg, t = ts,
-                dgdu_discrete = df)
-            dp = shadow_adjoint(adjointlss_problem)
-        elseif sensealg isa NILSS
-            nilss_prob = NILSSProblem(_prob, sensealg, t = ts, dgdu_discrete = df)
-            dp = shadow_forward(nilss_prob, alg)
-        elseif sensealg isa NILSAS
-            nilsas_prob = NILSASProblem(_prob, sensealg, t = ts, dgdu_discrete = df)
-            dp = shadow_adjoint(nilsas_prob, alg)
-        else
-            error("No concrete_solve implementation found for sensealg `$sensealg`. Did you spell the sensitivity algorithm correctly? Please report this error.")
-        end
-
-        if originator isa SciMLBase.TrackerOriginator ||
-           originator isa SciMLBase.ReverseDiffOriginator
-            (NoTangent(), NoTangent(), NoTangent(), dp, NoTangent(),
-                ntuple(_ -> NoTangent(), length(args))...)
-        else
-            (NoTangent(), NoTangent(), NoTangent(), NoTangent(), dp, NoTangent(),
-                ntuple(_ -> NoTangent(), length(args))...)
-        end
-    end
-    out, adjoint_sensitivity_backpass
-end
-
-function DiffEqBase._concrete_solve_adjoint(prob::Union{
-        NonlinearProblem,
-        SteadyStateProblem,
-    },
-    alg, sensealg::SteadyStateAdjoint,
-    u0, p, originator::SciMLBase.ADOriginator,
-    args...; save_idxs = nothing, kwargs...)
-    _prob = remake(prob, u0 = u0, p = p)
-    sol = solve(_prob, alg, args...; kwargs...)
-    _save_idxs = save_idxs === nothing ? Colon() : save_idxs
-
-    if save_idxs === nothing
-        out = sol
-    else
-        out = DiffEqBase.sensitivity_solution(sol, sol[_save_idxs])
-    end
-
-    function steadystatebackpass(Δ)
-        # Δ = dg/dx or diffcache.dg_val
-        # del g/del p = 0
-        function df(_out, u, p, t, i)
-            if _save_idxs isa Number
-                _out[_save_idxs] = Δ[_save_idxs]
-            elseif Δ isa Number
-                @. _out[_save_idxs] = Δ
-            else
-                @. _out[_save_idxs] = Δ[_save_idxs]
-            end
-        end
-        dp = adjoint_sensitivities(sol, alg; sensealg = sensealg, dgdu = df)
-
-        if originator isa SciMLBase.TrackerOriginator ||
-           originator isa SciMLBase.ReverseDiffOriginator
-            (NoTangent(), NoTangent(), NoTangent(), dp, NoTangent(),
-                ntuple(_ -> NoTangent(), length(args))...)
-        else
-            (NoTangent(), NoTangent(), NoTangent(), NoTangent(), dp, NoTangent(),
-                ntuple(_ -> NoTangent(), length(args))...)
-        end
-    end
-    out, steadystatebackpass
-end
-
-function fix_endpoints(sensealg, sol, ts)
-    @warn "Endpoints do not match. Return code: $(sol.retcode). Likely your time range is not a multiple of `saveat`. sol.t[end]: $(sol.t[end]), ts[end]: $(ts[end])"
-    ts = collect(ts)
-    push!(ts, sol.t[end])
-end+## High level
+
+# Here is where we can add a default algorithm for computing sensitivities
+# Based on problem information!
+
+const have_not_warned_vjp = Ref(true)
+const STACKTRACE_WITH_VJPWARN = Ref(false)
+
+function inplace_vjp(prob, u0, p, verbose)
+    du = copy(u0)
+
+    ez = try
+        f = unwrapped_f(prob.f)
+
+        function adfunc(out, u, _p, t)
+            f(out, u, _p, t)
+            nothing
+        end
+        Enzyme.autodiff(Enzyme.Reverse, adfunc, Enzyme.Duplicated(du, du),
+            copy(u0), copy(p), prob.tspan[1])
+        true
+    catch e
+        if verbose || have_not_warned_vjp[]
+            @warn "Potential performance improvement omitted. EnzymeVJP tried and failed in the automated AD choice algorithm. To show the stack trace, set SciMLSensitivity.STACKTRACE_WITH_VJPWARN[] = true. To turn off this printing, add `verbose = false` to the `solve` call.\n"
+            STACKTRACE_WITH_VJPWARN[] && showerror(stderr, e)
+            println()
+            have_not_warned_vjp[] = false
+        end
+        false
+    end
+    if ez
+        return EnzymeVJP()
+    end
+
+    # Determine if we can compile ReverseDiff
+    compile = try
+        f = unwrapped_f(prob.f)
+        if DiffEqBase.isinplace(prob)
+            !hasbranching(f, copy(u0), u0, p, prob.tspan[1])
+        else
+            !hasbranching(f, u0, p, prob.tspan[1])
+        end
+    catch
+        false
+    end
+
+    vjp = try
+        f = unwrapped_f(prob.f)
+        if p === nothing || p isa SciMLBase.NullParameters
+            ReverseDiff.GradientTape((copy(u0), [prob.tspan[1]])) do u, t
+                du1 = similar(u, size(u))
+                f(du1, u, p, first(t))
+                return vec(du1)
+            end
+        else
+            ReverseDiff.GradientTape((copy(u0), p, [prob.tspan[1]])) do u, p, t
+                du1 = similar(u, size(u))
+                f(du1, u, p, first(t))
+                return vec(du1)
+            end
+        end
+        ReverseDiffVJP(compile)
+    catch e
+        if verbose
+            @warn "Potential performance improvement omitted. ReverseDiffVJP tried and failed in the automated AD choice algorithm. To show the stack trace, set SciMLSensitivity.STACKTRACE_WITH_VJPWARN[] = true. To turn off this printing, add `verbose = false` to the `solve` call.\n"
+            STACKTRACE_WITH_VJPWARN[] && showerror(stderr, e)
+            println()
+            have_not_warned_vjp[] = false
+        end
+        false
+    end
+
+    return vjp
+end
+
+function automatic_sensealg_choice(prob::Union{SciMLBase.AbstractODEProblem,
+        SciMLBase.AbstractSDEProblem}, u0, p,
+    verbose)
+    default_sensealg = if p !== DiffEqBase.NullParameters() &&
+                          !(eltype(u0) <: ForwardDiff.Dual) &&
+                          !(eltype(p) <: ForwardDiff.Dual) &&
+                          !(eltype(u0) <: Complex) &&
+                          !(eltype(p) <: Complex) &&
+                          length(u0) + length(p) <= 100
+        ForwardDiffSensitivity()
+    elseif u0 isa GPUArraysCore.AbstractGPUArray || !DiffEqBase.isinplace(prob)
+        # only Zygote is GPU compatible and fast
+        # so if out-of-place, try Zygote
+
+        vjp = try
+            if p === nothing || p isa SciMLBase.NullParameters
+                Zygote.gradient((u) -> sum(prob.f(u, p, prob.tspan[1])), u0)
+            else
+                Zygote.gradient((u, p) -> sum(prob.f(u, p, prob.tspan[1])), u0, p)
+            end
+            ZygoteVJP()
+        catch e
+            if verbose
+                @warn "Potential performance improvement omitted. ZygoteVJP tried and failed in the automated AD choice algorithm. To show the stack trace, set SciMLSensitivity.STACKTRACE_WITH_VJPWARN[] = true. To turn off this printing, add `verbose = false` to the `solve` call.\n"
+                STACKTRACE_WITH_VJPWARN[] && showerror(stderr, e)
+                println()
+            end
+            false
+        end
+
+        if vjp == false
+            vjp = try
+                if p === nothing || p isa SciMLBase.NullParameters
+                    ReverseDiff.gradient((u) -> sum(prob.f(u, p, prob.tspan[1])), u0)
+                else
+                    ReverseDiff.gradient((u, p) -> sum(prob.f(u, p, prob.tspan[1])), u0, p)
+                end
+                ReverseDiffVJP()
+            catch e
+                if verbose
+                    @warn "Potential performance improvement omitted. ReverseDiffVJP tried and failed in the automated AD choice algorithm. To show the stack trace, set SciMLSensitivity.STACKTRACE_WITH_VJPWARN[] = true. To turn off this printing, add `verbose = false` to the `solve` call.\n"
+                    STACKTRACE_WITH_VJPWARN[] && showerror(stderr, e)
+                    println()
+                end
+                false
+            end
+        end
+
+        if vjp == false
+            vjp = try
+                if p === nothing || p isa SciMLBase.NullParameters
+                    Tracker.gradient((u) -> sum(prob.f(u, p, prob.tspan[1])), u0)
+                else
+                    Tracker.gradient((u, p) -> sum(prob.f(u, p, prob.tspan[1])), u0, p)
+                end
+                TrackerVJP()
+            catch e
+                if verbose
+                    @warn "Potential performance improvement omitted. TrackerVJP tried and failed in the automated AD choice algorithm. To show the stack trace, set SciMLSensitivity.STACKTRACE_WITH_VJPWARN[] = true. To turn off this printing, add `verbose = false` to the `solve` call.\n"
+                    STACKTRACE_WITH_VJPWARN[] && showerror(stderr, e)
+                    println()
+                end
+                false
+            end
+        end
+
+        if vjp isa Bool
+            if verbose
+                @warn "Reverse-Mode AD VJP choices all failed. Falling back to numerical VJPs"
+            end
+
+            if p === nothing || p === DiffEqBase.NullParameters()
+                # QuadratureAdjoint skips all p calculations until the end
+                # So it's the fastest when there are no parameters
+                QuadratureAdjoint(autodiff = false, autojacvec = vjp)
+            else
+                InterpolatingAdjoint(autodiff = false, autojacvec = vjp)
+            end
+        else
+            if p === nothing || p === DiffEqBase.NullParameters()
+                # QuadratureAdjoint skips all p calculations until the end
+                # So it's the fastest when there are no parameters
+                QuadratureAdjoint(autojacvec = vjp)
+            else
+                InterpolatingAdjoint(autojacvec = vjp)
+            end
+        end
+    else
+        vjp = inplace_vjp(prob, u0, p, verbose)
+        if vjp isa Bool
+            if verbose
+                @warn "Reverse-Mode AD VJP choices all failed. Falling back to numerical VJPs"
+            end
+            # If reverse-mode isn't working, just fallback to numerical vjps
+            if p === nothing || p === DiffEqBase.NullParameters()
+                QuadratureAdjoint(autodiff = false, autojacvec = vjp)
+            else
+                InterpolatingAdjoint(autodiff = false, autojacvec = vjp)
+            end
+        else
+            if p === nothing || p === DiffEqBase.NullParameters()
+                QuadratureAdjoint(autojacvec = vjp)
+            else
+                InterpolatingAdjoint(autojacvec = vjp)
+            end
+        end
+    end
+    return default_sensealg
+end
+
+function automatic_sensealg_choice(prob::Union{NonlinearProblem, SteadyStateProblem}, u0, p,
+    verbose)
+    default_sensealg = if u0 isa GPUArraysCore.AbstractGPUArray ||
+                          !DiffEqBase.isinplace(prob)
+        # autodiff = false because forwarddiff fails on many GPU kernels
+        # this only effects the Jacobian calculation and is same computation order
+        SteadyStateAdjoint(autodiff = false, autojacvec = ZygoteVJP())
+    else
+        vjp = inplace_vjp(prob, u0, p, verbose)
+        SteadyStateAdjoint(autojacvec = vjp)
+    end
+    return default_sensealg
+end
+
+function DiffEqBase._concrete_solve_adjoint(prob::Union{SciMLBase.AbstractODEProblem,
+        SciMLBase.AbstractSDEProblem,
+        SciMLBase.AbstractRODEProblem},
+    alg, sensealg::Nothing, u0, p,
+    originator::SciMLBase.ADOriginator, args...;
+    verbose = true, kwargs...)
+    if haskey(kwargs, :callback)
+        has_cb = kwargs[:callback] !== nothing
+    else
+        has_cb = false
+    end
+    default_sensealg = automatic_sensealg_choice(prob, u0, p, verbose)
+    if has_cb && default_sensealg isa AbstractAdjointSensitivityAlgorithm
+        default_sensealg = setvjp(default_sensealg, ReverseDiffVJP())
+    end
+    DiffEqBase._concrete_solve_adjoint(prob, alg, default_sensealg, u0, p,
+        originator::SciMLBase.ADOriginator, args...; verbose,
+        kwargs...)
+end
+
+function DiffEqBase._concrete_solve_adjoint(prob::Union{
+        NonlinearProblem,
+        SteadyStateProblem,
+    }, alg,
+    sensealg::Nothing, u0, p,
+    originator::SciMLBase.ADOriginator, args...;
+    verbose = true, kwargs...)
+    default_sensealg = automatic_sensealg_choice(prob, u0, p, verbose)
+    DiffEqBase._concrete_solve_adjoint(prob, alg, default_sensealg, u0, p,
+        originator::SciMLBase.ADOriginator, args...; verbose,
+        kwargs...)
+end
+
+function DiffEqBase._concrete_solve_adjoint(prob::Union{SciMLBase.AbstractDiscreteProblem,
+        SciMLBase.AbstractDDEProblem,
+        SciMLBase.AbstractSDDEProblem,
+        SciMLBase.AbstractDAEProblem},
+    alg, sensealg::Nothing,
+    u0, p, originator::SciMLBase.ADOriginator,
+    args...; kwargs...)
+    if length(u0) + length(p) > 100
+        default_sensealg = ReverseDiffAdjoint()
+    else
+        default_sensealg = ForwardDiffSensitivity()
+    end
+    DiffEqBase._concrete_solve_adjoint(prob, alg, default_sensealg, u0, p,
+        originator::SciMLBase.ADOriginator, args...;
+        kwargs...)
+end
+
+const ADJOINT_STEADY_PROBLEM_ERROR_MESSAGE = """
+                                             Chosen adjoint method is not compatible with the chosen problem. NonlinearProblem
+                                             and SteadyStateProblem require specific adjoint choices (like SteadyStateAdjoint)
+                                             and will not work with adjoints designed for time series models. For more details,
+                                             see https://docs.sciml.ai/SciMLSensitivity/stable/.
+                                             """
+
+struct AdjointSteadyProblemPairingError <: Exception
+    prob::Any
+    sensealg::Any
+end
+
+function Base.showerror(io::IO, e::AdjointSteadyProblemPairingError)
+    println(io, ADJOINT_STEADY_PROBLEM_ERROR_MESSAGE)
+    print(io, "Problem type: ")
+    println(io, e.prob)
+    print(io, "Sensitivity algorithm type: ")
+    println(io, e.sensealg)
+end
+
+# Also include AbstractForwardSensitivityAlgorithm until a dispatch is made!
+function DiffEqBase._concrete_solve_adjoint(prob::Union{
+        NonlinearProblem,
+        SteadyStateProblem,
+    }, alg,
+    sensealg::Union{
+        AbstractAdjointSensitivityAlgorithm,
+        AbstractForwardSensitivityAlgorithm,
+        TrackerAdjoint,
+        ReverseDiffAdjoint,
+        AbstractShadowingSensitivityAlgorithm,
+    },
+    u0, p, originator::SciMLBase.ADOriginator,
+    args...; kwargs...)
+    throw(AdjointSteadyProblemPairingError(prob, sensealg))
+end
+
+function DiffEqBase._concrete_solve_adjoint(prob::Union{SciMLBase.AbstractODEProblem,
+        SciMLBase.AbstractSDEProblem,
+        SciMLBase.AbstractRODEProblem}, alg,
+    sensealg::Union{BacksolveAdjoint,
+        QuadratureAdjoint,
+        InterpolatingAdjoint,
+        GaussAdjoint},
+    u0, p, originator::SciMLBase.ADOriginator,
+    args...; save_start = true, save_end = true,
+    saveat = eltype(prob.tspan)[],
+    save_idxs = nothing,
+    kwargs...)
+    if !(sensealg isa GaussAdjoint) && !(p isa Union{Nothing, SciMLBase.NullParameters, AbstractArray}) ||
+       (p isa AbstractArray && !Base.isconcretetype(eltype(p)))
+        throw(AdjointSensitivityParameterCompatibilityError())
+    end
+
+    # Remove saveat, etc. from kwargs since it's handled separately
+    # and letting it jump back in there can break the adjoint
+    kwargs_prob = NamedTuple(filter(x -> x[1] != :saveat && x[1] != :save_start &&
+                                             x[1] != :save_end && x[1] != :save_idxs,
+        prob.kwargs))
+
+    if haskey(kwargs, :callback)
+        cb = track_callbacks(CallbackSet(kwargs[:callback]), prob.tspan[1], prob.u0, prob.p,
+            sensealg)
+        _prob = remake(prob; u0 = u0, p = p, kwargs = merge(kwargs_prob, (; callback = cb)))
+    else
+        cb = nothing
+        _prob = remake(prob; u0 = u0, p = p, kwargs = kwargs_prob)
+    end
+
+    # Remove callbacks, saveat, etc. from kwargs since it's handled separately
+    kwargs_fwd = NamedTuple{Base.diff_names(Base._nt_names(values(kwargs)), (:callback,))}(values(kwargs))
+
+    # Capture the callback_adj for the reverse pass and remove both callbacks
+    kwargs_adj = NamedTuple{
+        Base.diff_names(Base._nt_names(values(kwargs)),
+            (:callback_adj, :callback))}(values(kwargs))
+    isq = sensealg isa QuadratureAdjoint
+    if sensealg isa BacksolveAdjoint
+        sol = solve(_prob, alg, args...; save_noise = true,
+            save_start = save_start, save_end = save_end,
+            saveat = saveat, kwargs_fwd...)
+    elseif ischeckpointing(sensealg)
+        sol = solve(_prob, alg, args...; save_noise = true,
+            save_start = true, save_end = true,
+            saveat = saveat, kwargs_fwd...)
+    else
+        sol = solve(_prob, alg, args...; save_noise = true, save_start = true,
+            save_end = true, kwargs_fwd...)
+    end
+
+    # Force `save_start` and `save_end` in the forward pass This forces the
+    # solver to do the backsolve all the way back to `u0` Since the start aliases
+    # `_prob.u0`, this doesn't actually use more memory But it cleans up the
+    # implementation and makes `save_start` and `save_end` arg safe.
+    if sensealg isa BacksolveAdjoint
+        # Saving behavior unchanged
+        ts = sol.t
+        only_end = length(ts) == 1 && ts[1] == _prob.tspan[2]
+        out = DiffEqBase.sensitivity_solution(sol, sol.u, ts)
+    elseif saveat isa Number
+        if _prob.tspan[2] > _prob.tspan[1]
+            ts = _prob.tspan[1]:convert(typeof(_prob.tspan[2]), abs(saveat)):_prob.tspan[2]
+        else
+            ts = _prob.tspan[2]:convert(typeof(_prob.tspan[2]), abs(saveat)):_prob.tspan[1]
+        end
+        # if _prob.tspan[2]-_prob.tspan[1] is not a multiple of saveat, one looses the last ts value
+        sol.t[end] !== ts[end] && (ts = fix_endpoints(sensealg, sol, ts))
+        if cb === nothing
+            _out = sol(ts)
+        else
+            _, duplicate_iterator_times = separate_nonunique(sol.t)
+            _out, ts = out_and_ts(ts, duplicate_iterator_times, sol)
+        end
+
+        out = if save_idxs === nothing
+            out = DiffEqBase.sensitivity_solution(sol, _out.u, ts)
+        else
+            out = DiffEqBase.sensitivity_solution(sol,
+                [_out.u[i][save_idxs]
+                 for i in 1:length(_out)], ts)
+        end
+        only_end = length(ts) == 1 && ts[1] == _prob.tspan[2]
+    elseif isempty(saveat)
+        no_start = !save_start
+        no_end = !save_end
+        sol_idxs = 1:length(sol)
+        no_start && (sol_idxs = sol_idxs[2:end])
+        no_end && (sol_idxs = sol_idxs[1:(end - 1)])
+        only_end = length(sol_idxs) <= 1
+        _u = sol.u[sol_idxs]
+        u = save_idxs === nothing ? _u : [x[save_idxs] for x in _u]
+        ts = sol.t[sol_idxs]
+        out = DiffEqBase.sensitivity_solution(sol, u, ts)
+    else
+        _saveat = saveat isa Array ? sort(saveat) : saveat # for minibatching
+        if cb === nothing
+            _saveat = eltype(_saveat) <: typeof(prob.tspan[2]) ?
+                      convert.(typeof(_prob.tspan[2]), _saveat) : _saveat
+            ts = _saveat
+            _out = sol(ts)
+        else
+            _ts, duplicate_iterator_times = separate_nonunique(sol.t)
+            _out, ts = out_and_ts(_saveat, duplicate_iterator_times, sol)
+        end
+
+        out = if save_idxs === nothing
+            out = DiffEqBase.sensitivity_solution(sol, _out.u, ts)
+        else
+            out = DiffEqBase.sensitivity_solution(sol,
+                [_out.u[i][save_idxs]
+                 for i in 1:length(_out)], ts)
+        end
+        only_end = length(ts) == 1 && ts[1] == _prob.tspan[2]
+    end
+
+    _save_idxs = save_idxs === nothing ? Colon() : save_idxs
+
+    function adjoint_sensitivity_backpass(Δ)
+        function df_iip(_out, u, p, t, i)
+            outtype = _out isa SubArray ?
+                      DiffEqBase.parameterless_type(_out.parent) :
+                      DiffEqBase.parameterless_type(_out)
+            if only_end
+                eltype(Δ) <: NoTangent && return
+                if (Δ isa AbstractArray{<:AbstractArray} || Δ isa AbstractVectorOfArray) && length(Δ) == 1 && i == 1
+                    # user did sol[end] on only_end
+                    x = Δ isa AbstractVectorOfArray ? Δ.u[1] : Δ[1]
+                    if _save_idxs isa Number
+                        vx = vec(x)
+                        _out[_save_idxs] .= vx[_save_idxs]
+                    elseif _save_idxs isa Colon
+                        vec(_out) .= vec(adapt(outtype, x))
+                    else
+                        vec(@view(_out[_save_idxs])) .= adapt(outtype,
+                            vec(x)[_save_idxs])
+                    end
+                else
+                    Δ isa NoTangent && return
+                    if _save_idxs isa Number
+                        x = vec(Δ)
+                        _out[_save_idxs] .= adapt(outtype, @view(x[_save_idxs]))
+                    elseif _save_idxs isa Colon
+                        vec(_out) .= vec(adapt(outtype, Δ))
+                    else
+                        x = vec(Δ)
+                        vec(@view(_out[_save_idxs])) .= adapt(outtype, @view(x[_save_idxs]))
+                    end
+                end
+            else
+                !Base.isconcretetype(eltype(Δ)) &&
+                    (Δ[i] isa NoTangent || eltype(Δ) <: NoTangent) && return
+                if Δ isa AbstractArray{<:AbstractArray} || Δ isa AbstractVectorOfArray
+                    x = Δ isa AbstractVectorOfArray ? Δ.u[i] : Δ[i]
+                    if _save_idxs isa Number
+                        _out[_save_idxs] = x[_save_idxs]
+                    elseif _save_idxs isa Colon
+                        vec(_out) .= vec(x)
+                    else
+                        vec(@view(_out[_save_idxs])) .= vec(@view(x[_save_idxs]))
+                    end
+                else
+                    if _save_idxs isa Number
+                        _out[_save_idxs] = adapt(outtype,
+                            reshape(Δ, prod(size(Δ)[1:(end - 1)]),
+                                size(Δ)[end])[_save_idxs,
+                                i])
+                    elseif _save_idxs isa Colon
+                        vec(_out) .= vec(adapt(outtype,
+                            reshape(Δ, prod(size(Δ)[1:(end - 1)]),
+                                size(Δ)[end])[:, i]))
+                    else
+                        vec(@view(_out[_save_idxs])) .= vec(adapt(outtype,
+                            reshape(Δ,
+                                prod(size(Δ)[1:(end - 1)]),
+                                size(Δ)[end])[:,
+                                i]))
+                    end
+                end
+            end
+        end
+
+        function df_oop(u, p, t, i; outtype = nothing)
+            @show typeof(Δ)
+            if only_end
+                eltype(Δ) <: NoTangent && return
+                if (Δ isa AbstractArray{<:AbstractArray} || Δ isa AbstractVectorOfArray) && length(Δ) == 1 && i == 1
+                    # user did sol[end] on only_end
+                    x = Δ isa AbstractVectorOfArray ? Δ.u[1] : Δ[1]
+                    if _save_idxs isa Number
+                        vx = vec(x)
+                        _out = adapt(outtype, @view(vx[_save_idxs]))
+                    elseif _save_idxs isa Colon
+                        _out = adapt(outtype, x)
+                    else
+                        _out = adapt(outtype, vec(x)[_save_idxs])
+                    end
+                else
+                    Δ isa NoTangent && return
+                    if _save_idxs isa Number
+                        x = vec(Δ)
+                        _out = adapt(outtype, @view(x[_save_idxs]))
+                    elseif _save_idxs isa Colon
+                        _out = adapt(outtype, vec(Δ))
+                    else
+                        x = vec(Δ)
+                        _out = adapt(outtype, @view(x[_save_idxs]))
+                    end
+                end
+            else
+                !Base.isconcretetype(eltype(Δ)) &&
+                    (Δ[i] isa NoTangent || eltype(Δ) <: NoTangent) && return
+                if Δ isa AbstractArray{<:AbstractArray} || Δ isa AbstractVectorOfArray
+                    x = Δ isa AbstractVectorOfArray ? Δ.u[i] : Δ[i]
+                    if _save_idxs isa Number
+                        _out = @view(x[_save_idxs])
+                    elseif _save_idxs isa Colon
+                        _out = vec(x)
+                    else
+                        _out = vec(@view(x[_save_idxs]))
+                    end
+                else
+                    if _save_idxs isa Number
+                        _out = adapt(outtype,
+                            reshape(Δ, prod(size(Δ)[1:(end - 1)]),
+                                size(Δ)[end])[_save_idxs,
+                                i])
+                    elseif _save_idxs isa Colon
+                        _out = vec(adapt(outtype,
+                            reshape(Δ, prod(size(Δ)[1:(end - 1)]),
+                                size(Δ)[end])[:, i]))
+                    else
+                        _out = vec(adapt(outtype,
+                            reshape(Δ,
+                                prod(size(Δ)[1:(end - 1)]),
+                                size(Δ)[end])[:, i]))
+                    end
+                end
+            end
+            return _out
+        end
+
+        if haskey(kwargs_adj, :callback_adj)
+            cb2 = CallbackSet(cb, kwargs[:callback_adj])
+        else
+            cb2 = cb
+        end
+        if ArrayInterface.ismutable(eltype(sol.u))
+            du0, dp = adjoint_sensitivities(sol, alg, args...; t = ts,
+                dgdu_discrete = df_iip,
+                sensealg = sensealg,
+                callback = cb2,
+                kwargs_adj...)
+        else
+            du0, dp = adjoint_sensitivities(sol, alg, args...; t = ts,
+                dgdu_discrete = df_oop,
+                sensealg = sensealg,
+                callback = cb2,
+                kwargs_adj...)
+        end
+
+        du0 = reshape(du0, size(u0))
+
+        dp = p === nothing || p === DiffEqBase.NullParameters() ? nothing :
+             dp isa AbstractArray ? reshape(dp', size(p)) : dp
+
+        if originator isa SciMLBase.TrackerOriginator ||
+           originator isa SciMLBase.ReverseDiffOriginator
+            (NoTangent(), NoTangent(), du0, dp, NoTangent(),
+                ntuple(_ -> NoTangent(), length(args))...)
+        else
+            (NoTangent(), NoTangent(), NoTangent(), du0, dp, NoTangent(),
+                ntuple(_ -> NoTangent(), length(args))...)
+        end
+    end
+    out, adjoint_sensitivity_backpass
+end
+
+# Prefer this route since it works better with callback AD
+function DiffEqBase._concrete_solve_adjoint(prob::SciMLBase.AbstractODEProblem, alg,
+    sensealg::ForwardSensitivity,
+    u0, p, originator::SciMLBase.ADOriginator,
+    args...;
+    save_idxs = nothing,
+    kwargs...)
+    if !(p isa Union{Nothing, SciMLBase.NullParameters, AbstractArray}) ||
+       (p isa AbstractArray && !Base.isconcretetype(eltype(p)))
+        throw(ForwardSensitivityParameterCompatibilityError())
+    end
+
+    if p isa AbstractArray && eltype(p) <: ForwardDiff.Dual &&
+       !(eltype(u0) <: ForwardDiff.Dual)
+        # Handle double differentiation case
+        u0 = eltype(p).(u0)
+    end
+
+    ## Force recompile mode until jvps are specialized to handle this!!!
+    _f = if prob.f isa ODEFunction &&
+            (prob.f.f isa FunctionWrappersWrappers.FunctionWrappersWrapper ||
+             SciMLBase.specialization(prob.f) === SciMLBase.AutoSpecialize)
+        ODEFunction{isinplace(prob), SciMLBase.FullSpecialize}(unwrapped_f(prob.f))
+    else
+        prob.f
+    end
+
+    _prob = ODEForwardSensitivityProblem(_f, u0, prob.tspan, p, sensealg)
+    sol = solve(_prob, alg, args...; kwargs...)
+    _, du = extract_local_sensitivities(sol, sensealg, Val(true))
+
+    u = if save_idxs === nothing
+        [reshape(sol.u[i][1:length(u0)], size(u0)) for i in 1:length(sol)]
+    else
+        [sol.u[i][_save_idxs] for i in 1:length(sol)]
+    end
+    out = DiffEqBase.sensitivity_solution(sol, u, sol.t)
+
+    function forward_sensitivity_backpass(Δ)
+        adj = sum(eachindex(du)) do i
+            J = du[i]
+            if Δ isa AbstractVector
+                v = Δ[i]
+            elseif Δ isa DESolution || Δ isa AbstractVectorOfArray
+                v = Δ.u[i]
+            elseif Δ isa AbstractMatrix
+                v = @view Δ[:, i]
+            else
+                v = @view Δ[.., i]
+            end
+            J'vec(v)
+        end
+
+        du0 = @not_implemented("ForwardSensitivity does not differentiate with respect to u0. Change your sensealg.")
+
+        if originator isa SciMLBase.TrackerOriginator ||
+           originator isa SciMLBase.ReverseDiffOriginator
+            (NoTangent(), NoTangent(), du0, adj, NoTangent(),
+                ntuple(_ -> NoTangent(), length(args))...)
+        else
+            (NoTangent(), NoTangent(), NoTangent(), du0, adj, NoTangent(),
+                ntuple(_ -> NoTangent(), length(args))...)
+        end
+    end
+    out, forward_sensitivity_backpass
+end
+
+function DiffEqBase._concrete_solve_forward(prob::SciMLBase.AbstractODEProblem, alg,
+    sensealg::AbstractForwardSensitivityAlgorithm,
+    u0, p, originator::SciMLBase.ADOriginator,
+    args...; save_idxs = nothing,
+    kwargs...)
+    _prob = ODEForwardSensitivityProblem(prob.f, u0, prob.tspan, p, sensealg)
+    sol = solve(_prob, args...; kwargs...)
+    u, du = extract_local_sensitivities(sol, Val(true))
+    _save_idxs = save_idxs === nothing ? (1:length(u0)) : save_idxs
+    out = DiffEqBase.sensitivity_solution(sol,
+        [ForwardDiff.value.(sol.u[i][_save_idxs])
+         for i in 1:length(sol)], sol.t)
+    function _concrete_solve_pushforward(Δself, ::Nothing, ::Nothing, x3, Δp, args...)
+        x3 !== nothing && error("Pushforward currently requires no u0 derivatives")
+        du * Δp
+    end
+    out, _concrete_solve_pushforward
+end
+
+const FORWARDDIFF_SENSITIVITY_PARAMETER_COMPATABILITY_MESSAGE = """
+                                                                ForwardDiffSensitivity assumes the `AbstractArray` interface for `p`. Thus while
+                                                                DifferentialEquations.jl can support any parameter struct type, usage
+                                                                with ForwardDiffSensitivity requires that `p` could be a valid
+                                                                type for being the initial condition `u0` of an array. This means that
+                                                                many simple types, such as `Tuple`s and `NamedTuple`s, will work as
+                                                                parameters in normal contexts but will fail during ForwardDiffSensitivity
+                                                                construction. To work around this issue for complicated cases like nested structs,
+                                                                look into defining `p` using `AbstractArray` libraries such as RecursiveArrayTools.jl
+                                                                or ComponentArrays.jl.
+                                                                """
+
+struct ForwardDiffSensitivityParameterCompatibilityError <: Exception end
+
+function Base.showerror(io::IO, e::ForwardDiffSensitivityParameterCompatibilityError)
+    print(io, FORWARDDIFF_SENSITIVITY_PARAMETER_COMPATABILITY_MESSAGE)
+end
+
+# Generic Fallback for ForwardDiff
+function DiffEqBase._concrete_solve_adjoint(prob::Union{SciMLBase.AbstractODEProblem,
+        SciMLBase.AbstractDAEProblem,
+        SciMLBase.AbstractDDEProblem,
+        SciMLBase.AbstractSDEProblem,
+        SciMLBase.AbstractSDDEProblem,
+        SciMLBase.AbstractRODEProblem}, alg,
+    sensealg::ForwardDiffSensitivity{CS, CTS},
+    u0, p, originator::SciMLBase.ADOriginator,
+    args...; saveat = eltype(prob.tspan)[],
+    kwargs...) where {CS, CTS}
+    if !(p isa Union{Nothing, SciMLBase.NullParameters, AbstractArray}) ||
+       (p isa AbstractArray && !Base.isconcretetype(eltype(p)))
+        throw(ForwardDiffSensitivityParameterCompatibilityError())
+    end
+
+    if saveat isa Number
+        _saveat = prob.tspan[1]:saveat:prob.tspan[2]
+    else
+        _saveat = saveat
+    end
+
+    sol = solve(remake(prob, p = p, u0 = u0), alg, args...; saveat = _saveat, kwargs...)
+
+    # saveat values
+    # need all values here. Not only unique ones.
+    # if a callback is saving two times in primal solution, we also need to get it at least
+    # two times in the solution using dual numbers.
+    ts = sol.t
+
+    function forward_sensitivity_backpass(Δ)
+        if !(p === nothing || p === DiffEqBase.NullParameters())
+            dp = @thunk begin
+                chunk_size = if CS === 0 && length(p) < 12
+                    length(p)
+                elseif CS !== 0
+                    CS
+                else
+                    12
+                end
+
+                num_chunks = length(p) ÷ chunk_size
+                num_chunks * chunk_size != length(p) && (num_chunks += 1)
+
+                pparts = typeof(p[1:1])[]
+                for j in 0:(num_chunks - 1)
+                    local chunk
+                    if ((j + 1) * chunk_size) <= length(p)
+                        chunk = ((j * chunk_size + 1):((j + 1) * chunk_size))
+                        pchunk = vec(p)[chunk]
+                        pdualpart = seed_duals(pchunk, prob.f,
+                            ForwardDiff.Chunk{chunk_size}())
+                    else
+                        chunk = ((j * chunk_size + 1):length(p))
+                        pchunk = vec(p)[chunk]
+                        pdualpart = seed_duals(pchunk, prob.f,
+                            ForwardDiff.Chunk{length(chunk)}())
+                    end
+
+                    pdualvec = if j == 0
+                        vcat(pdualpart, p[((j + 1) * chunk_size + 1):end])
+                    elseif j == num_chunks - 1
+                        vcat(p[1:(j * chunk_size)], pdualpart)
+                    else
+                        vcat(p[1:(j * chunk_size)], pdualpart,
+                            p[(((j + 1) * chunk_size) + 1):end])
+                    end
+
+                    pdual = ArrayInterface.restructure(p, pdualvec)
+                    u0dual = convert.(eltype(pdualvec), u0)
+
+                    if (convert_tspan(sensealg) === nothing &&
+                        ((haskey(kwargs, :callback) &&
+                          has_continuous_callback(kwargs[:callback])))) ||
+                       (convert_tspan(sensealg) !== nothing && convert_tspan(sensealg))
+                        tspandual = convert.(eltype(pdual), prob.tspan)
+                    else
+                        tspandual = prob.tspan
+                    end
+
+                    ## Force recompile mode because it won't handle the duals
+                    ## Would require a manual tag to be applied
+                    if prob.f isa ODEFunction
+                        if prob.f.jac_prototype !== nothing
+                            _f = ODEFunction{SciMLBase.isinplace(prob.f),
+                                SciMLBase.FullSpecialize}(unwrapped_f(prob.f),
+                                jac_prototype = convert.(eltype(u0dual),
+                                    prob.f.jac_prototype))
+                        else
+                            _f = ODEFunction{SciMLBase.isinplace(prob.f),
+                                SciMLBase.FullSpecialize}(unwrapped_f(prob.f))
+                        end
+                    elseif prob.f isa SDEFunction && prob.f.jac_prototype !== nothing
+                        _f = SDEFunction{SciMLBase.isinplace(prob.f),
+                            SciMLBase.FullSpecialize}(unwrapped_f(prob.f),
+                            jac_prototype = convert.(eltype(u0dual),
+                                prob.f.jac_prototype))
+                    else
+                        _f = prob.f
+                    end
+                    _prob = remake(prob, f = _f, u0 = u0dual, p = pdual, tspan = tspandual)
+
+                    if _prob isa SDEProblem
+                        _prob.noise_rate_prototype !== nothing && (_prob = remake(_prob,
+                            noise_rate_prototype = convert.(eltype(pdual),
+                                _prob.noise_rate_prototype)))
+                    end
+
+                    if saveat isa Number
+                        _saveat = prob.tspan[1]:saveat:prob.tspan[2]
+                    else
+                        _saveat = saveat
+                    end
+
+                    _sol = solve(_prob, alg, args...; saveat = ts, kwargs...)
+                    _, du = extract_local_sensitivities(_sol, sensealg, Val(true))
+
+                    if haskey(kwargs, :callback)
+                        # handle bounds errors: ForwardDiffSensitivity uses dual numbers, so there
+                        # can be more or less time points in the primal solution
+                        # than in the solution using dual numbers when adaptive solvers are used.
+                        # First step: filter all values, so that only time steps that actually occur
+                        # in the primal are left. This is for example necessary when `terminate!`
+                        # is used.
+                        indxs = findall(t -> t ∈ ts, _sol.t)
+                        _ts = _sol.t[indxs]
+                        # after this filtering step, we might end up with a too large amount of indices.
+                        # For example, if a callback saved values in the primal, then we now potentially
+                        # save it by `saveat` and by `save_positions` of the callback.
+                        # Second step. Drop these duplicates values.
+                        if length(indxs) != length(ts)
+                            for i in (length(_ts) - 1):-1:2
+                                if _ts[i] == _ts[i + 1] && _ts[i] == _ts[i - 1]
+                                    deleteat!(indxs, i)
+                                end
+                            end
+                        end
+                        _du = @view du[indxs]
+                    else
+                        _du = du
+                    end
+
+                    _dp = sum(eachindex(_du)) do i
+                        J = _du[i]
+                        if Δ isa AbstractVector || Δ isa DESolution ||
+                           Δ isa AbstractVectorOfArray
+                            v = Δ.u[i]
+                        elseif Δ isa AbstractMatrix
+                            v = @view Δ[:, i]
+                        else
+                            v = @view Δ[.., i]
+                        end
+                        if !(Δ isa NoTangent)
+                            if u0 isa Number
+                                ForwardDiff.value.(J'v)
+                            else
+                                ForwardDiff.value.(J'vec(v))
+                            end
+                        else
+                            zero(p)
+                        end
+                    end
+                    push!(pparts, vec(_dp))
+                end
+                ArrayInterface.restructure(p, reduce(vcat, pparts))
+            end
+        else
+            dp = nothing
+        end
+
+        du0 = @thunk begin
+            chunk_size = if CS === 0 && length(u0) < 12
+                length(u0)
+            elseif CS !== 0
+                CS
+            else
+                12
+            end
+
+            num_chunks = length(u0) ÷ chunk_size
+            num_chunks * chunk_size != length(u0) && (num_chunks += 1)
+
+            du0parts = u0 isa Number ? typeof(u0)[] : typeof(u0[1:1])[]
+
+            local _du0
+
+            for j in 0:(num_chunks - 1)
+                local chunk
+                if u0 isa Number
+                    u0dualpart = seed_duals(u0, prob.f,
+                        ForwardDiff.Chunk{chunk_size}())
+                elseif ((j + 1) * chunk_size) <= length(u0)
+                    chunk = ((j * chunk_size + 1):((j + 1) * chunk_size))
+                    u0chunk = vec(u0)[chunk]
+                    u0dualpart = seed_duals(u0chunk, prob.f,
+                        ForwardDiff.Chunk{chunk_size}())
+                else
+                    chunk = ((j * chunk_size + 1):length(u0))
+                    u0chunk = vec(u0)[chunk]
+                    u0dualpart = seed_duals(u0chunk, prob.f,
+                        ForwardDiff.Chunk{length(chunk)}())
+                end
+
+                if u0 isa Number
+                    u0dual = u0dualpart
+                else
+                    u0dualvec = if j == 0
+                        vcat(u0dualpart, u0[((j + 1) * chunk_size + 1):end])
+                    elseif j == num_chunks - 1
+                        vcat(u0[1:(j * chunk_size)], u0dualpart)
+                    else
+                        vcat(u0[1:(j * chunk_size)], u0dualpart,
+                            u0[(((j + 1) * chunk_size) + 1):end])
+                    end
+
+                    u0dual = ArrayInterface.restructure(u0, u0dualvec)
+                end
+
+                if p === nothing || p === DiffEqBase.NullParameters()
+                    pdual = p
+                else
+                    pdual = convert.(eltype(u0dual), p)
+                end
+
+                if (convert_tspan(sensealg) === nothing &&
+                    ((haskey(kwargs, :callback) &&
+                      has_continuous_callback(kwargs[:callback])))) ||
+                   (convert_tspan(sensealg) !== nothing && convert_tspan(sensealg))
+                    tspandual = convert.(eltype(pdual), prob.tspan)
+                else
+                    tspandual = prob.tspan
+                end
+
+                ## Force recompile mode because it won't handle the duals
+                ## Would require a manual tag to be applied
+                if prob.f isa ODEFunction
+                    if prob.f.jac_prototype !== nothing
+                        _f = ODEFunction{SciMLBase.isinplace(prob.f),
+                            SciMLBase.FullSpecialize}(unwrapped_f(prob.f),
+                            jac_prototype = convert.(eltype(pdual),
+                                prob.f.jac_prototype))
+                    else
+                        _f = ODEFunction{SciMLBase.isinplace(prob.f),
+                            SciMLBase.FullSpecialize}(unwrapped_f(prob.f))
+                    end
+                elseif prob.f isa SDEFunction && prob.f.jac_prototype !== nothing
+                    _f = SDEFunction{SciMLBase.isinplace(prob.f), SciMLBase.FullSpecialize}(unwrapped_f(prob.f),
+                        jac_prototype = convert.(eltype(pdual),
+                            prob.f.jac_prototype))
+                else
+                    _f = prob.f
+                end
+
+                _prob = remake(prob, f = _f, u0 = u0dual, p = pdual, tspan = tspandual)
+
+                if _prob isa SDEProblem
+                    _prob.noise_rate_prototype !== nothing && (_prob = remake(_prob,
+                        noise_rate_prototype = convert.(eltype(pdual),
+                            _prob.noise_rate_prototype)))
+                end
+
+                if saveat isa Number
+                    _saveat = prob.tspan[1]:saveat:prob.tspan[2]
+                else
+                    _saveat = saveat
+                end
+
+                _sol = solve(_prob, alg, args...; saveat = ts, kwargs...)
+                _, du = extract_local_sensitivities(_sol, sensealg, Val(true))
+
+                if haskey(kwargs, :callback)
+                    # handle bounds errors: ForwardDiffSensitivity uses dual numbers, so there
+                    # can be more or less time points in the primal solution
+                    # than in the solution using dual numbers when adaptive solvers are used.
+                    # First step: filter all values, so that only time steps that actually occur
+                    # in the primal are left. This is for example necessary when `terminate!`
+                    # is used.
+                    indxs = findall(t -> t ∈ ts, _sol.t)
+                    _ts = _sol.t[indxs]
+                    # after this filtering step, we might end up with a too large amount of indices.
+                    # For example, if a callback saved values in the primal, then we now potentially
+                    # save it by `saveat` and by `save_positions` of the callback.
+                    # Second step. Drop these duplicates values.
+                    if length(indxs) != length(ts)
+                        for i in (length(_ts) - 1):-1:2
+                            if _ts[i] == _ts[i + 1] && _ts[i] == _ts[i - 1]
+                                deleteat!(indxs, i)
+                            end
+                        end
+                    end
+                    _du = @view du[indxs]
+                else
+                    _du = du
+                end
+
+                _du0 = sum(eachindex(_du)) do i
+                    J = _du[i]
+                    if Δ isa AbstractVector || Δ isa DESolution ||
+                       Δ isa AbstractVectorOfArray
+                        v = Δ.u[i]
+                    elseif Δ isa AbstractMatrix
+                        v = @view Δ[:, i]
+                    else
+                        v = @view Δ[.., i]
+                    end
+                    if !(Δ isa NoTangent)
+                        if u0 isa Number
+                            ForwardDiff.value.(J'v)
+                        else
+                            ForwardDiff.value.(J'vec(v))
+                        end
+                    else
+                        zero(u0)
+                    end
+                end
+
+                if !(u0 isa Number)
+                    push!(du0parts, vec(_du0))
+                end
+            end
+
+            if u0 isa Number
+                first(_du0)
+            else
+                ArrayInterface.restructure(u0, reduce(vcat, du0parts))
+            end
+        end
+
+        if originator isa SciMLBase.TrackerOriginator ||
+           originator isa SciMLBase.ReverseDiffOriginator
+            (NoTangent(), NoTangent(), unthunk(du0), unthunk(dp), NoTangent(),
+                ntuple(_ -> NoTangent(), length(args))...)
+        else
+            (NoTangent(), NoTangent(), NoTangent(), du0, dp, NoTangent(),
+                ntuple(_ -> NoTangent(), length(args))...)
+        end
+    end
+    sol, forward_sensitivity_backpass
+end
+
+function DiffEqBase._concrete_solve_adjoint(prob::Union{SciMLBase.AbstractDiscreteProblem,
+        SciMLBase.AbstractODEProblem,
+        SciMLBase.AbstractDAEProblem,
+        SciMLBase.AbstractDDEProblem,
+        SciMLBase.AbstractSDEProblem,
+        SciMLBase.AbstractSDDEProblem,
+        SciMLBase.AbstractRODEProblem
+    },
+    alg, sensealg::ZygoteAdjoint,
+    u0, p, originator::SciMLBase.ADOriginator,
+    args...; kwargs...)
+    kwargs_filtered = NamedTuple(filter(x -> x[1] != :sensealg, kwargs))
+    Zygote.pullback((u0, p) -> solve(prob, alg, args...; u0 = u0, p = p,
+            sensealg = SensitivityADPassThrough(),
+            kwargs_filtered...), u0,
+        p)
+end
+
+# NOTE: This is needed to prevent a method ambiguity error
+function DiffEqBase._concrete_solve_adjoint(prob::Union{
+    NonlinearProblem,
+        SteadyStateProblem,
+    }, alg, sensealg::ZygoteAdjoint,
+    u0, p, originator::SciMLBase.ADOriginator,
+    args...; kwargs...)
+    kwargs_filtered = NamedTuple(filter(x -> x[1] != :sensealg, kwargs))
+    Zygote.pullback((u0, p) -> solve(prob, alg, args...; u0 = u0, p = p,
+            sensealg = SensitivityADPassThrough(),
+            kwargs_filtered...), u0,
+        p)
+end
+
+function DiffEqBase._concrete_solve_adjoint(prob::Union{SciMLBase.AbstractDiscreteProblem,
+        SciMLBase.AbstractODEProblem,
+        SciMLBase.AbstractDAEProblem,
+        SciMLBase.AbstractDDEProblem,
+        SciMLBase.AbstractSDEProblem,
+        SciMLBase.AbstractSDDEProblem,
+        SciMLBase.AbstractRODEProblem},
+    alg, sensealg::TrackerAdjoint,
+    u0, p, originator::SciMLBase.ADOriginator,
+    args...;
+    kwargs...)
+    local sol
+    function tracker_adjoint_forwardpass(_u0, _p)
+        if (convert_tspan(sensealg) === nothing &&
+            ((haskey(kwargs, :callback) && has_continuous_callback(kwargs[:callback])))) ||
+           (convert_tspan(sensealg) !== nothing && convert_tspan(sensealg))
+            _tspan = convert.(eltype(_p), prob.tspan)
+        else
+            _tspan = prob.tspan
+        end
+
+        if DiffEqBase.isinplace(prob)
+            # use Array{TrackedReal} for mutation to work
+            # Recurse to all Array{TrackedArray}
+
+            ## Force recompile mode because it's required for the tracked type handling
+            if prob.f isa ODEFunction &&
+               (prob.f.f isa FunctionWrappersWrappers.FunctionWrappersWrapper ||
+                SciMLBase.specialization(prob.f) === SciMLBase.AutoSpecialize)
+                f = ODEFunction{isinplace(prob), SciMLBase.FullSpecialize}(unwrapped_f(prob.f))
+                _prob = remake(prob, f = f, u0 = map(identity, _u0), p = _p, tspan = _tspan)
+            else
+                _prob = remake(prob, u0 = map(identity, _u0), p = _p, tspan = _tspan)
+            end
+        else
+            # use TrackedArray for efficiency of the tape
+            if prob isa
+               Union{SciMLBase.AbstractDDEProblem, SciMLBase.AbstractDAEProblem,
+                SciMLBase.AbstractSDDEProblem}
+                _f = function (u, p, h, t) # For DDE, but also works for (du,u,p,t) DAE
+                    out = prob.f(u, p, h, t)
+                    if out isa TrackedArray
+                        return out
+                    else
+                        Tracker.collect(out)
+                    end
+                end
+
+                # Only define `g` for the stochastic ones
+                if prob isa SciMLBase.AbstractSDEProblem
+                    _g = function (u, p, h, t)
+                        out = prob.g(u, p, h, t)
+                        if out isa TrackedArray
+                            return out
+                        else
+                            Tracker.collect(out)
+                        end
+                    end
+                    _prob = remake(prob,
+                        f = DiffEqBase.parameterless_type(prob.f){false,
+                            SciMLBase.FullSpecialize,
+                        }(_f,
+                            _g),
+                        u0 = _u0, p = _p, tspan = _tspan)
+                else
+                    _prob = remake(prob,
+                        f = DiffEqBase.parameterless_type(prob.f){false,
+                            SciMLBase.FullSpecialize,
+                        }(_f),
+                        u0 = _u0, p = _p, tspan = _tspan)
+                end
+            elseif prob isa
+                   Union{SciMLBase.AbstractODEProblem, SciMLBase.AbstractSDEProblem}
+                _f = function (u, p, t)
+                    out = prob.f(u, p, t)
+                    if out isa TrackedArray
+                        return out
+                    else
+                        Tracker.collect(out)
+                    end
+                end
+                if prob isa SciMLBase.AbstractSDEProblem
+                    _g = function (u, p, t)
+                        out = prob.g(u, p, t)
+                        if out isa TrackedArray
+                            return out
+                        else
+                            Tracker.collect(out)
+                        end
+                    end
+                    _prob = remake(prob,
+                        f = DiffEqBase.parameterless_type(prob.f){false,
+                            SciMLBase.FullSpecialize,
+                        }(_f,
+                            _g),
+                        u0 = _u0, p = _p, tspan = _tspan)
+                else
+                    _prob = remake(prob,
+                        f = DiffEqBase.parameterless_type(prob.f){false,
+                            SciMLBase.FullSpecialize,
+                        }(_f),
+                        u0 = _u0, p = _p, tspan = _tspan)
+                end
+            else
+                error("TrackerAdjont does not currently support the specified problem type. Please open an issue.")
+            end
+        end
+
+        kwargs_filtered = NamedTuple(filter(x -> x[1] != :sensealg, kwargs))
+        sol = solve(_prob, alg, args...; sensealg = DiffEqBase.SensitivityADPassThrough(),
+            kwargs_filtered...)
+
+        if sol.u[1] isa Array
+            return Array(sol)
+        else
+            tmp = vec(sol.u[1])
+            for i in 2:length(sol.u)
+                tmp = hcat(tmp, vec(sol.u[i]))
+            end
+            return reshape(tmp, size(sol.u[1])..., length(sol.u))
+        end
+        #adapt(typeof(u0),arr)
+        sol
+    end
+
+    out, pullback = Tracker.forward(tracker_adjoint_forwardpass, u0, p)
+    function tracker_adjoint_backpass(ybar)
+        tmp = if eltype(ybar) <: Number && u0 isa Array
+            Array(ybar)
+        elseif eltype(ybar) <: Number # CuArray{Floats}
+            ybar
+        elseif ybar[1] isa Array
+            return Array(ybar)
+        else
+            tmp = vec(ybar.u[1])
+            for i in 2:length(ybar.u)
+                tmp = hcat(tmp, vec(ybar.u[i]))
+            end
+            return reshape(tmp, size(ybar.u[1])..., length(ybar.u))
+        end
+        u0bar, pbar = pullback(tmp)
+        _u0bar = u0bar isa Tracker.TrackedArray ? Tracker.data(u0bar) : Tracker.data.(u0bar)
+
+        if originator isa SciMLBase.TrackerOriginator ||
+           originator isa SciMLBase.ReverseDiffOriginator
+            (NoTangent(), NoTangent(), _u0bar, Tracker.data(pbar), NoTangent(),
+                ntuple(_ -> NoTangent(), length(args))...)
+        else
+            (NoTangent(), NoTangent(), NoTangent(), _u0bar, Tracker.data(pbar), NoTangent(),
+                ntuple(_ -> NoTangent(), length(args))...)
+        end
+    end
+
+    u = u0 isa Tracker.TrackedArray ? Tracker.data.(sol.u) :
+        Tracker.data.(Tracker.data.(sol.u))
+    DiffEqBase.sensitivity_solution(sol, u, Tracker.data.(sol.t)), tracker_adjoint_backpass
+end
+
+const REVERSEDIFF_ADJOINT_GPU_COMPATABILITY_MESSAGE = """
+                                                      ReverseDiffAdjoint is not compatible GPU-based array types. Use a different
+                                                      sensitivity analysis method, like InterpolatingAdjoint or TrackerAdjoint,
+                                                      in order to combine with GPUs.
+                                                      """
+
+struct ReverseDiffGPUStateCompatibilityError <: Exception end
+
+function Base.showerror(io::IO, e::ReverseDiffGPUStateCompatibilityError)
+    print(io, FORWARDDIFF_SENSITIVITY_PARAMETER_COMPATABILITY_MESSAGE)
+end
+
+function DiffEqBase._concrete_solve_adjoint(prob::Union{SciMLBase.AbstractDiscreteProblem,
+        SciMLBase.AbstractODEProblem,
+        SciMLBase.AbstractDAEProblem,
+        SciMLBase.AbstractDDEProblem,
+        SciMLBase.AbstractSDEProblem,
+        SciMLBase.AbstractSDDEProblem,
+        SciMLBase.AbstractRODEProblem},
+    alg, sensealg::ReverseDiffAdjoint,
+    u0, p, originator::SciMLBase.ADOriginator,
+    args...; kwargs...)
+    if typeof(u0) isa GPUArraysCore.AbstractGPUArray
+        throw(ReverseDiffGPUStateCompatibilityError())
+    end
+
+    if !(u0 isa AbstractVector)
+        error("Sensitivity algorithm ReverseDiffAdjoint only supports vector u0")
+    end
+
+    t = eltype(prob.tspan)[]
+    u = typeof(u0)[]
+
+    local sol
+
+    function reversediff_adjoint_forwardpass(_u0, _p)
+        if (convert_tspan(sensealg) === nothing &&
+            ((haskey(kwargs, :callback) && has_continuous_callback(kwargs[:callback])))) ||
+           (convert_tspan(sensealg) !== nothing && convert_tspan(sensealg))
+            _tspan = convert.(eltype(_p), prob.tspan)
+        else
+            _tspan = prob.tspan
+        end
+
+        if DiffEqBase.isinplace(prob)
+            # use Array{TrackedReal} for mutation to work
+            # Recurse to all Array{TrackedArray}
+
+            ## Force recompile mode because it's required for the tracked type handling
+            if prob.f isa ODEFunction &&
+               (prob.f.f isa FunctionWrappersWrappers.FunctionWrappersWrapper ||
+                SciMLBase.specialization(prob.f) === SciMLBase.AutoSpecialize)
+                f = ODEFunction{isinplace(prob), SciMLBase.FullSpecialize}(unwrapped_f(prob.f))
+                _prob = remake(prob, f = f, u0 = reshape([x for x in _u0], size(_u0)),
+                    p = _p,
+                    tspan = _tspan)
+            else
+                _prob = remake(prob, u0 = reshape([x for x in _u0], size(_u0)), p = _p,
+                    tspan = _tspan)
+            end
+        else
+            # use TrackedArray for efficiency of the tape
+            _f(args...) = reduce(vcat, prob.f(args...))
+            if prob isa SDEProblem
+                _g(args...) = reduce(vcat, prob.g(args...))
+                _prob = remake(prob,
+                    f = DiffEqBase.parameterless_type(prob.f){
+                        SciMLBase.isinplace(prob),
+                        true}(_f,
+                        _g),
+                    u0 = _u0, p = _p, tspan = _tspan)
+            else
+                _prob = remake(prob,
+                    f = DiffEqBase.parameterless_type(prob.f){
+                        SciMLBase.isinplace(prob),
+                        true}(_f),
+                    u0 = _u0, p = _p, tspan = _tspan)
+            end
+        end
+
+        kwargs_filtered = NamedTuple(filter(x -> x[1] != :sensealg, kwargs))
+        sol = solve(_prob, alg, args...; sensealg = DiffEqBase.SensitivityADPassThrough(),
+            kwargs_filtered...)
+        t = sol.t
+        if DiffEqBase.isinplace(prob)
+            u = map.(ReverseDiff.value, sol.u)
+        else
+            u = map(ReverseDiff.value, sol.u)
+        end
+        Array(sol)
+    end
+
+    tape = ReverseDiff.GradientTape(reversediff_adjoint_forwardpass, (u0, p))
+    tu, tp = ReverseDiff.input_hook(tape)
+    output = ReverseDiff.output_hook(tape)
+    ReverseDiff.value!(tu, u0)
+    p isa DiffEqBase.NullParameters || ReverseDiff.value!(tp, p)
+    ReverseDiff.forward_pass!(tape)
+    function reversediff_adjoint_backpass(ybar)
+        _ybar = if ybar isa AbstractVectorOfArray
+            Array(ybar)
+        elseif eltype(ybar) <: AbstractArray
+            Array(VectorOfArray(ybar))
+        else
+            ybar
+        end
+        ReverseDiff.increment_deriv!(output, _ybar)
+        ReverseDiff.reverse_pass!(tape)
+
+        if originator isa SciMLBase.TrackerOriginator ||
+           originator isa SciMLBase.ReverseDiffOriginator
+            (NoTangent(), NoTangent(), ReverseDiff.deriv(tu), ReverseDiff.deriv(tp),
+                NoTangent(), ntuple(_ -> NoTangent(), length(args))...)
+        else
+            (NoTangent(), NoTangent(), NoTangent(), ReverseDiff.deriv(tu),
+                ReverseDiff.deriv(tp), NoTangent(),
+                ntuple(_ -> NoTangent(), length(args))...)
+        end
+    end
+    sol, reversediff_adjoint_backpass
+end
+
+function DiffEqBase._concrete_solve_adjoint(prob::SciMLBase.AbstractODEProblem, alg,
+    sensealg::AbstractShadowingSensitivityAlgorithm,
+    u0, p, originator::SciMLBase.ADOriginator,
+    args...; save_start = true, save_end = true,
+    saveat = eltype(prob.tspan)[],
+    save_idxs = nothing,
+    kwargs...)
+    if haskey(kwargs, :callback)
+        error("Sensitivity analysis based on Least Squares Shadowing is not compatible with callbacks. Please select another `sensealg`.")
+    else
+        _prob = remake(prob, f = unwrapped_f(prob.f), u0 = u0, p = p)
+    end
+
+    sol = solve(_prob, alg, args...; save_start = save_start, save_end = save_end,
+        saveat = saveat, kwargs...)
+
+    if saveat isa Number
+        if _prob.tspan[2] > _prob.tspan[1]
+            ts = _prob.tspan[1]:convert(typeof(_prob.tspan[2]), abs(saveat)):_prob.tspan[2]
+        else
+            ts = _prob.tspan[2]:convert(typeof(_prob.tspan[2]), abs(saveat)):_prob.tspan[1]
+        end
+        _out = sol(ts)
+        out = if save_idxs === nothing
+            out = DiffEqBase.sensitivity_solution(sol, _out.u, sol.t)
+        else
+            out = DiffEqBase.sensitivity_solution(sol,
+                [_out[i][save_idxs]
+                 for i in 1:length(_out)], ts)
+        end
+        # only_end
+        (length(ts) == 1 && ts[1] == _prob.tspan[2]) &&
+            error("Sensitivity analysis based on Least Squares Shadowing requires a long-time averaged quantity.")
+    elseif isempty(saveat)
+        no_start = !save_start
+        no_end = !save_end
+        sol_idxs = 1:length(sol)
+        no_start && (sol_idxs = sol_idxs[2:end])
+        no_end && (sol_idxs = sol_idxs[1:(end - 1)])
+        only_end = length(sol_idxs) <= 1
+        _u = sol.u[sol_idxs]
+        u = save_idxs === nothing ? _u : [x[save_idxs] for x in _u]
+        ts = sol.t[sol_idxs]
+        out = DiffEqBase.sensitivity_solution(sol, u, ts)
+    else
+        _saveat = saveat isa Array ? sort(saveat) : saveat # for minibatching
+        ts = _saveat
+        _out = sol(ts)
+
+        out = if save_idxs === nothing
+            out = DiffEqBase.sensitivity_solution(sol, _out.u, ts)
+        else
+            out = DiffEqBase.sensitivity_solution(sol,
+                [_out[i][save_idxs]
+                 for i in 1:length(_out)], ts)
+        end
+        # only_end
+        (length(ts) == 1 && ts[1] == _prob.tspan[2]) &&
+            error("Sensitivity analysis based on Least Squares Shadowing requires a long-time averaged quantity.")
+    end
+
+    _save_idxs = save_idxs === nothing ? Colon() : save_idxs
+
+    function adjoint_sensitivity_backpass(Δ)
+        function df(_out, u, p, t, i)
+            if Δ isa AbstractArray{<:AbstractArray} || Δ isa DESolution
+                if _save_idxs isa Number
+                    _out[_save_idxs] = Δ[i][_save_idxs]
+                elseif _save_idxs isa Colon
+                    vec(_out) .= vec(Δ[i])
+                else
+                    vec(@view(_out[_save_idxs])) .= vec(Δ[i][_save_idxs])
+                end
+            else
+                if _save_idxs isa Number
+                    _out[_save_idxs] = adapt(DiffEqBase.parameterless_type(u0),
+                        reshape(Δ, prod(size(Δ)[1:(end - 1)]),
+                            size(Δ)[end])[_save_idxs, i])
+                elseif _save_idxs isa Colon
+                    vec(_out) .= vec(adapt(DiffEqBase.parameterless_type(u0),
+                        reshape(Δ, prod(size(Δ)[1:(end - 1)]),
+                            size(Δ)[end])[:, i]))
+                else
+                    vec(@view(_out[_save_idxs])) .= vec(adapt(DiffEqBase.parameterless_type(u0),
+                        reshape(Δ,
+                            prod(size(Δ)[1:(end - 1)]),
+                            size(Δ)[end])[:, i]))
+                end
+            end
+        end
+
+        if sensealg isa ForwardLSS
+            lss_problem = ForwardLSSProblem(sol, sensealg, t = ts, dgdu_discrete = df)
+            dp = shadow_forward(lss_problem)
+        elseif sensealg isa AdjointLSS
+            adjointlss_problem = AdjointLSSProblem(sol, sensealg, t = ts,
+                dgdu_discrete = df)
+            dp = shadow_adjoint(adjointlss_problem)
+        elseif sensealg isa NILSS
+            nilss_prob = NILSSProblem(_prob, sensealg, t = ts, dgdu_discrete = df)
+            dp = shadow_forward(nilss_prob, alg)
+        elseif sensealg isa NILSAS
+            nilsas_prob = NILSASProblem(_prob, sensealg, t = ts, dgdu_discrete = df)
+            dp = shadow_adjoint(nilsas_prob, alg)
+        else
+            error("No concrete_solve implementation found for sensealg `$sensealg`. Did you spell the sensitivity algorithm correctly? Please report this error.")
+        end
+
+        if originator isa SciMLBase.TrackerOriginator ||
+           originator isa SciMLBase.ReverseDiffOriginator
+            (NoTangent(), NoTangent(), NoTangent(), dp, NoTangent(),
+                ntuple(_ -> NoTangent(), length(args))...)
+        else
+            (NoTangent(), NoTangent(), NoTangent(), NoTangent(), dp, NoTangent(),
+                ntuple(_ -> NoTangent(), length(args))...)
+        end
+    end
+    out, adjoint_sensitivity_backpass
+end
+
+function DiffEqBase._concrete_solve_adjoint(prob::Union{
+        NonlinearProblem,
+        SteadyStateProblem,
+    },
+    alg, sensealg::SteadyStateAdjoint,
+    u0, p, originator::SciMLBase.ADOriginator,
+    args...; save_idxs = nothing, kwargs...)
+    _prob = remake(prob, u0 = u0, p = p)
+    sol = solve(_prob, alg, args...; kwargs...)
+    _save_idxs = save_idxs === nothing ? Colon() : save_idxs
+
+    if save_idxs === nothing
+        out = sol
+    else
+        out = DiffEqBase.sensitivity_solution(sol, sol[_save_idxs])
+    end
+
+    function steadystatebackpass(Δ)
+        # Δ = dg/dx or diffcache.dg_val
+        # del g/del p = 0
+        function df(_out, u, p, t, i)
+            if _save_idxs isa Number
+                _out[_save_idxs] = Δ[_save_idxs]
+            elseif Δ isa Number
+                @. _out[_save_idxs] = Δ
+            else
+                @. _out[_save_idxs] = Δ[_save_idxs]
+            end
+        end
+        dp = adjoint_sensitivities(sol, alg; sensealg = sensealg, dgdu = df)
+
+        if originator isa SciMLBase.TrackerOriginator ||
+           originator isa SciMLBase.ReverseDiffOriginator
+            (NoTangent(), NoTangent(), NoTangent(), dp, NoTangent(),
+                ntuple(_ -> NoTangent(), length(args))...)
+        else
+            (NoTangent(), NoTangent(), NoTangent(), NoTangent(), dp, NoTangent(),
+                ntuple(_ -> NoTangent(), length(args))...)
+        end
+    end
+    out, steadystatebackpass
+end
+
+function fix_endpoints(sensealg, sol, ts)
+    @warn "Endpoints do not match. Return code: $(sol.retcode). Likely your time range is not a multiple of `saveat`. sol.t[end]: $(sol.t[end]), ts[end]: $(ts[end])"
+    ts = collect(ts)
+    push!(ts, sol.t[end])
+end