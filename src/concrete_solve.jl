## High level

# Here is where we can add a default algorithm for computing sensitivities
# Based on problem information!

const have_not_warned_vjp = Ref(true)
const STACKTRACE_WITH_VJPWARN = Ref(false)

function inplace_vjp(prob, u0, p, verbose, repack)
    du = zero(u0)

    ez = try
        f = unwrapped_f(prob.f)

        function adfunc(out, u, _p, t)
            f(out, u, repack(_p), t)
            nothing
        end
        Enzyme.autodiff(Enzyme.Reverse, adfunc, Enzyme.Duplicated(du, copy(u0)),
            Enzyme.Duplicated(copy(u0), zero(u0)), Enzyme.Duplicated(copy(p), zero(p)), Enzyme.Const(prob.tspan[1]))
        true
    catch e
        if verbose || have_not_warned_vjp[]
            @warn "Potential performance improvement omitted. EnzymeVJP tried and failed in the automated AD choice algorithm. To show the stack trace, set SciMLSensitivity.STACKTRACE_WITH_VJPWARN[] = true. To turn off this printing, add `verbose = false` to the `solve` call.\n"
            STACKTRACE_WITH_VJPWARN[] && showerror(stderr, e)
            println()
            have_not_warned_vjp[] = false
        end
        false
    end
    if ez
        return EnzymeVJP()
    end

    # Determine if we can compile ReverseDiff
    compile = try
        f = unwrapped_f(prob.f)
        if DiffEqBase.isinplace(prob)
            !hasbranching(f, copy(u0), u0, repack(p), prob.tspan[1])
        else
            !hasbranching(f, u0, repack(p), prob.tspan[1])
        end
    catch
        false
    end

    vjp = try
        f = unwrapped_f(prob.f)
        if p === nothing || p isa SciMLBase.NullParameters
            ReverseDiff.GradientTape((copy(u0), [prob.tspan[1]])) do u, t
                du1 = similar(u, size(u))
                f(du1, u, repack(p), first(t))
                return vec(du1)
            end
        else
            ReverseDiff.GradientTape((copy(u0), p, [prob.tspan[1]])) do u, p, t
                du1 = similar(u, size(u))
                f(du1, u, repack(p), first(t))
                return vec(du1)
            end
        end
        ReverseDiffVJP(compile)
    catch e
        if verbose
            @warn "Potential performance improvement omitted. ReverseDiffVJP tried and failed in the automated AD choice algorithm. To show the stack trace, set SciMLSensitivity.STACKTRACE_WITH_VJPWARN[] = true. To turn off this printing, add `verbose = false` to the `solve` call.\n"
            STACKTRACE_WITH_VJPWARN[] && showerror(stderr, e)
            println()
            have_not_warned_vjp[] = false
        end
        false
    end

    return vjp
end

function automatic_sensealg_choice(prob::Union{SciMLBase.AbstractODEProblem,
        SciMLBase.AbstractSDEProblem}, u0, p, verbose, repack)
    default_sensealg = if p !== DiffEqBase.NullParameters() &&
                          !(eltype(u0) <: ForwardDiff.Dual) &&
                          !(eltype(p) <: ForwardDiff.Dual) &&
                          !(eltype(u0) <: Complex) &&
                          !(eltype(p) <: Complex) &&
                          length(u0) + length(p) <= 100
        ForwardDiffSensitivity()
    elseif u0 isa GPUArraysCore.AbstractGPUArray || !DiffEqBase.isinplace(prob)
        # only Zygote is GPU compatible and fast
        # so if out-of-place, try Zygote

        vjp = try
            p = prob.p
            y = prob.u0
            f = prob.f
            t = prob.tspan[1]
            λ = zero(prob.u0)

            if p === nothing || p isa SciMLBase.NullParameters
                _dy, back = Zygote.pullback(y) do u
                    vec(f(u, p, t))
                end
                tmp1 = back(λ)
            else
<<<<<<< HEAD
                Zygote.gradient((u, _p) -> sum(prob.f(u, repack(_p), prob.tspan[1])), u0, p)
=======
                _dy, back = Zygote.pullback(y, p) do u, p
                    vec(f(u, p, t))
                end
                tmp1, tmp2 = back(λ)
>>>>>>> 7569697d
            end
            ZygoteVJP()
        catch e
            if verbose
                @warn "Potential performance improvement omitted. ZygoteVJP tried and failed in the automated AD choice algorithm. To show the stack trace, set SciMLSensitivity.STACKTRACE_WITH_VJPWARN[] = true. To turn off this printing, add `verbose = false` to the `solve` call.\n"
                STACKTRACE_WITH_VJPWARN[] && showerror(stderr, e)
                println()
            end
            false
        end

        if vjp == false
            vjp = try
                if p === nothing || p isa SciMLBase.NullParameters
                    ReverseDiff.gradient((u) -> sum(prob.f(u, p, prob.tspan[1])), u0)
                else
                    ReverseDiff.gradient((u, _p) -> sum(prob.f(u, repack(_p), prob.tspan[1])), u0, p)
                end
                ReverseDiffVJP()
            catch e
                if verbose
                    @warn "Potential performance improvement omitted. ReverseDiffVJP tried and failed in the automated AD choice algorithm. To show the stack trace, set SciMLSensitivity.STACKTRACE_WITH_VJPWARN[] = true. To turn off this printing, add `verbose = false` to the `solve` call.\n"
                    STACKTRACE_WITH_VJPWARN[] && showerror(stderr, e)
                    println()
                end
                false
            end
        end

        if vjp == false
            vjp = try
                p = prob.p
                y = prob.u0
                f = prob.f
                t = prob.tspan[1]
                λ = zero(prob.u0)

                if p === nothing || p isa SciMLBase.NullParameters
                    _dy, back = Tracker.forward(y) do u
                        vec(f(u, p, t))
                    end
                    tmp1 = back(λ)
                else
<<<<<<< HEAD
                    Tracker.gradient((u, _p) -> sum(prob.f(u, repack(_p), prob.tspan[1])), u0, p)
=======
                    _dy, back = Tracker.forward(y, p) do u, p
                        vec(f(u, p, t))
                    end
                    tmp1, tmp2 = back(λ)
>>>>>>> 7569697d
                end
                TrackerVJP()
            catch e
                if verbose
                    @warn "Potential performance improvement omitted. TrackerVJP tried and failed in the automated AD choice algorithm. To show the stack trace, set SciMLSensitivity.STACKTRACE_WITH_VJPWARN[] = true. To turn off this printing, add `verbose = false` to the `solve` call.\n"
                    STACKTRACE_WITH_VJPWARN[] && showerror(stderr, e)
                    println()
                end
                false
            end
        end

        if vjp isa Bool
            if verbose
                @warn "Reverse-Mode AD VJP choices all failed. Falling back to numerical VJPs"
            end

            if p === nothing || p === DiffEqBase.NullParameters()
                # QuadratureAdjoint skips all p calculations until the end
                # So it's the fastest when there are no parameters
                QuadratureAdjoint(autodiff = false, autojacvec = vjp)
            elseif prob isa ODEProblem
                GaussAdjoint(autodiff = false, autojacvec = vjp)
            else
                InterpolatingAdjoint(autodiff = false, autojacvec = vjp)
            end
        else
            if p === nothing || p === DiffEqBase.NullParameters()
                # QuadratureAdjoint skips all p calculations until the end
                # So it's the fastest when there are no parameters
                QuadratureAdjoint(autojacvec = vjp)
            elseif prob isa ODEProblem
                GaussAdjoint(autojacvec = vjp)
            else
                InterpolatingAdjoint(autojacvec = vjp)
            end
        end
    else
        vjp = inplace_vjp(prob, u0, p, verbose, repack)
        if vjp isa Bool
            if verbose
                @warn "Reverse-Mode AD VJP choices all failed. Falling back to numerical VJPs"
            end
            # If reverse-mode isn't working, just fallback to numerical vjps
            if p === nothing || p === DiffEqBase.NullParameters()
                QuadratureAdjoint(autodiff = false, autojacvec = vjp)
            elseif prob isa ODEProblem
                GaussAdjoint(autodiff = false, autojacvec = vjp)
            else
                InterpolatingAdjoint(autodiff = false, autojacvec = vjp)
            end
        else
            if p === nothing || p === DiffEqBase.NullParameters()
                QuadratureAdjoint(autojacvec = vjp)
            elseif prob isa ODEProblem
                GaussAdjoint(autojacvec = vjp)
            else
                InterpolatingAdjoint(autojacvec = vjp)
            end
        end
    end
    return default_sensealg
end

function automatic_sensealg_choice(prob::Union{NonlinearProblem, SteadyStateProblem}, u0, p,
    verbose, repack)
    default_sensealg = if u0 isa GPUArraysCore.AbstractGPUArray ||
                          !DiffEqBase.isinplace(prob)
        # autodiff = false because forwarddiff fails on many GPU kernels
        # this only effects the Jacobian calculation and is same computation order
        SteadyStateAdjoint(autodiff = false, autojacvec = ZygoteVJP())
    else
        vjp = inplace_vjp(prob, u0, p, verbose, repack)
        SteadyStateAdjoint(autojacvec = vjp)
    end
    return default_sensealg
end

function DiffEqBase._concrete_solve_adjoint(prob::Union{SciMLBase.AbstractODEProblem,
        SciMLBase.AbstractSDEProblem,
        SciMLBase.AbstractRODEProblem},
    alg, sensealg::Nothing, u0, p,
    originator::SciMLBase.ADOriginator, args...;
    verbose = true, kwargs...)
    if haskey(kwargs, :callback)
        has_cb = kwargs[:callback] !== nothing
    else
        has_cb = false
    end

    if !(p === nothing || p isa SciMLBase.NullParameters)
        if !isscimlstructure(p)
          error("`p` is not a SciMLStructure. This is required for adjoint sensitivity analysis. For more information,
                  see the documentation on SciMLStructures.jl for the definition of the SciMLStructures interface.
                  In particular, adjoint sensitivities only applies to `Tunable`.")
        end
    end
 
    if p === nothing || p isa SciMLBase.NullParameters
        tunables, repack = p, identity
    else
        tunables, repack, aliases = canonicalize(Tunable(), p)
    end

    default_sensealg = automatic_sensealg_choice(prob, u0, tunables, verbose, repack)
    if has_cb && default_sensealg isa AbstractAdjointSensitivityAlgorithm
        default_sensealg = setvjp(default_sensealg, ReverseDiffVJP())
    end
    DiffEqBase._concrete_solve_adjoint(prob, alg, default_sensealg, u0, p,
        originator::SciMLBase.ADOriginator, args...; verbose,
        kwargs...)
end

function DiffEqBase._concrete_solve_adjoint(prob::Union{
        NonlinearProblem,
        SteadyStateProblem,
    }, alg,
    sensealg::Nothing, u0, p,
    originator::SciMLBase.ADOriginator, args...;
    verbose = true, kwargs...)

    if !(p === nothing || p isa SciMLBase.NullParameters)
        if !isscimlstructure(p)
            error("`p` is not a SciMLStructure. This is required for adjoint sensitivity analysis. For more information,
                    see the documentation on SciMLStructures.jl for the definition of the SciMLStructures interface.
                    In particular, adjoint sensitivities only applies to `Tunable`.")
        end
    end

    if p === nothing || p isa SciMLBase.NullParameters
        tunables, repack = p, identity
    else  
        tunables, repack, aliases = canonicalize(Tunable(), p)
    end

    default_sensealg = automatic_sensealg_choice(prob, u0, tunables, verbose, repack)
    DiffEqBase._concrete_solve_adjoint(prob, alg, default_sensealg, u0, p,
        originator::SciMLBase.ADOriginator, args...; verbose,
        kwargs...)
end

function DiffEqBase._concrete_solve_adjoint(prob::Union{SciMLBase.AbstractDiscreteProblem,
        SciMLBase.AbstractDDEProblem,
        SciMLBase.AbstractSDDEProblem,
        SciMLBase.AbstractDAEProblem},
    alg, sensealg::Nothing,
    u0, p, originator::SciMLBase.ADOriginator,
    args...; kwargs...)
    if length(u0) + length(p) > 100
        default_sensealg = ReverseDiffAdjoint()
    else
        default_sensealg = ForwardDiffSensitivity()
    end
    DiffEqBase._concrete_solve_adjoint(prob, alg, default_sensealg, u0, p,
        originator::SciMLBase.ADOriginator, args...;
        kwargs...)
end

const ADJOINT_STEADY_PROBLEM_ERROR_MESSAGE = """
                                             Chosen adjoint method is not compatible with the chosen problem. NonlinearProblem
                                             and SteadyStateProblem require specific adjoint choices (like SteadyStateAdjoint)
                                             and will not work with adjoints designed for time series models. For more details,
                                             see https://docs.sciml.ai/SciMLSensitivity/stable/.
                                             """

struct AdjointSteadyProblemPairingError <: Exception
    prob::Any
    sensealg::Any
end

function Base.showerror(io::IO, e::AdjointSteadyProblemPairingError)
    println(io, ADJOINT_STEADY_PROBLEM_ERROR_MESSAGE)
    print(io, "Problem type: ")
    println(io, e.prob)
    print(io, "Sensitivity algorithm type: ")
    println(io, e.sensealg)
end

# Also include AbstractForwardSensitivityAlgorithm until a dispatch is made!
function DiffEqBase._concrete_solve_adjoint(prob::Union{
        NonlinearProblem,
        SteadyStateProblem,
    }, alg,
    sensealg::Union{
        AbstractAdjointSensitivityAlgorithm,
        AbstractForwardSensitivityAlgorithm,
        TrackerAdjoint,
        ReverseDiffAdjoint,
        AbstractShadowingSensitivityAlgorithm,
    },
    u0, p, originator::SciMLBase.ADOriginator,
    args...; kwargs...)
    throw(AdjointSteadyProblemPairingError(prob, sensealg))
end

function DiffEqBase._concrete_solve_adjoint(prob::Union{SciMLBase.AbstractODEProblem,
        SciMLBase.AbstractSDEProblem,
        SciMLBase.AbstractRODEProblem}, alg,
    sensealg::Union{BacksolveAdjoint,
        QuadratureAdjoint,
        InterpolatingAdjoint,
        GaussAdjoint},
    u0, p, originator::SciMLBase.ADOriginator,
    args...; save_start = true, save_end = true,
    saveat = eltype(prob.tspan)[],
    save_idxs = nothing,
    kwargs...)
    if !(sensealg isa GaussAdjoint) && !(p isa Union{Nothing, SciMLBase.NullParameters, AbstractArray}) ||
       (p isa AbstractArray && !Base.isconcretetype(eltype(p)))
        throw(AdjointSensitivityParameterCompatibilityError())
    end

    if p === nothing || p isa SciMLBase.NullParameters
	    tunables, repack = p, identity
    else
	    tunables, repack, aliases = canonicalize(Tunable(), p)
    end
    # Remove saveat, etc. from kwargs since it's handled separately
    # and letting it jump back in there can break the adjoint
    kwargs_prob = NamedTuple(filter(x -> x[1] != :saveat && x[1] != :save_start &&
                                             x[1] != :save_end && x[1] != :save_idxs,
        prob.kwargs))

    if haskey(kwargs, :callback)
        cb = track_callbacks(CallbackSet(kwargs[:callback]), current_time(prob), state_values(prob), parameter_values(prob),
            sensealg)
        _prob = remake(prob; u0 = u0, p = p, kwargs = merge(kwargs_prob, (; callback = cb)))
    else
        cb = nothing
        _prob = remake(prob; u0 = u0, p = p, kwargs = kwargs_prob)
    end

    # Remove callbacks, saveat, etc. from kwargs since it's handled separately
    kwargs_fwd = NamedTuple{Base.diff_names(Base._nt_names(values(kwargs)), (:callback,))}(values(kwargs))

    # Capture the callback_adj for the reverse pass and remove both callbacks
    kwargs_adj = NamedTuple{
        Base.diff_names(Base._nt_names(values(kwargs)),
            (:callback_adj, :callback))}(values(kwargs))
    isq = sensealg isa QuadratureAdjoint
    if sensealg isa BacksolveAdjoint
        sol = solve(_prob, alg, args...; save_noise = true,
            save_start = save_start, save_end = save_end,
            saveat = saveat, kwargs_fwd...)
    elseif ischeckpointing(sensealg)
        sol = solve(_prob, alg, args...; save_noise = true,
            save_start = true, save_end = true,
            saveat = saveat, kwargs_fwd...)
    else
        sol = solve(_prob, alg, args...; save_noise = true, save_start = true,
            save_end = true, kwargs_fwd...)
    end

    # Force `save_start` and `save_end` in the forward pass This forces the
    # solver to do the backsolve all the way back to `u0` Since the start aliases
    # `_prob.u0`, this doesn't actually use more memory But it cleans up the
    # implementation and makes `save_start` and `save_end` arg safe.
    if sensealg isa BacksolveAdjoint
        # Saving behavior unchanged
        ts = current_time(sol)
        only_end = length(ts) == 1 && ts[1] == _prob.tspan[2]
        out = DiffEqBase.sensitivity_solution(sol, state_values(sol), ts)
    elseif saveat isa Number
        if _prob.tspan[2] > _prob.tspan[1]
            ts = _prob.tspan[1]:convert(typeof(_prob.tspan[2]), abs(saveat)):_prob.tspan[2]
        else
            ts = _prob.tspan[2]:convert(typeof(_prob.tspan[2]), abs(saveat)):_prob.tspan[1]
        end
        # if _prob.tspan[2]-_prob.tspan[1] is not a multiple of saveat, one looses the last ts value
        last(current_time(sol)) !== ts[end] && (ts = fix_endpoints(sensealg, sol, ts))
        if cb === nothing
            _out = sol(ts)
        else
            _, duplicate_iterator_times = separate_nonunique(current_time(sol))
            _out, ts = out_and_ts(ts, duplicate_iterator_times, sol)
        end

        out = if save_idxs === nothing
            out = DiffEqBase.sensitivity_solution(sol, state_values(_out), ts)
        else
            _outf = getu(_out, save_idxs)
            out = DiffEqBase.sensitivity_solution(sol, _outf(_out), ts)
        end
        only_end = length(ts) == 1 && ts[1] == _prob.tspan[2]
    elseif isempty(saveat)
        no_start = !save_start
        no_end = !save_end
        sol_idxs = 1:length(sol)
        no_start && (sol_idxs = sol_idxs[2:end])
        no_end && (sol_idxs = sol_idxs[1:(end - 1)])
        only_end = length(sol_idxs) <= 1
        uf = save_idxs === nothing ? getu(sol, :) : getu(sol, save_idxs)
        u = uf(sol, sol_idxs)
        ts = current_time(sol, sol_idxs)
        out = DiffEqBase.sensitivity_solution(sol, u, ts)
    else
        _saveat = saveat isa Array ? sort(saveat) : saveat # for minibatching
        if cb === nothing
            _saveat = eltype(_saveat) <: typeof(prob.tspan[2]) ?
                      convert.(typeof(_prob.tspan[2]), _saveat) : _saveat
            ts = _saveat
            _out = sol(ts)
        else
            _ts, duplicate_iterator_times = separate_nonunique(current_time(sol))
            _out, ts = out_and_ts(_saveat, duplicate_iterator_times, sol)
        end

        out = if save_idxs === nothing
            out = DiffEqBase.sensitivity_solution(sol, state_values(_out), ts)
        else
            _outf = getu(_out, save_idxs)
            out = DiffEqBase.sensitivity_solution(sol, _outf(_out), ts)
        end
        only_end = length(ts) == 1 && ts[1] == _prob.tspan[2]
    end

    _save_idxs = save_idxs === nothing ? Colon() : save_idxs

    function adjoint_sensitivity_backpass(Δ)
        function df_iip(_out, u, p, t, i)
            outtype = _out isa SubArray ?
                      DiffEqBase.parameterless_type(_out.parent) :
                      DiffEqBase.parameterless_type(_out)
            if only_end
                eltype(Δ) <: NoTangent && return
                if (Δ isa AbstractArray{<:AbstractArray} || Δ isa AbstractVectorOfArray) && length(Δ) == 1 && i == 1
                    # user did sol[end] on only_end
                    x = Δ isa AbstractVectorOfArray ? Δ.u[1] : Δ[1]
                    if _save_idxs isa Number
                        vx = vec(x)
                        _out[_save_idxs] .= vx[_save_idxs]
                    elseif _save_idxs isa Colon
                        vec(_out) .= vec(adapt(outtype, x))
                    else
                        vec(@view(_out[_save_idxs])) .= adapt(outtype,
                            vec(x)[_save_idxs])
                    end
                else
                    Δ isa NoTangent && return
                    if _save_idxs isa Number
                        x = vec(Δ)
                        _out[_save_idxs] .= adapt(outtype, @view(x[_save_idxs]))
                    elseif _save_idxs isa Colon
                        vec(_out) .= vec(adapt(outtype, Δ))
                    else
                        x = vec(Δ)
                        vec(@view(_out[_save_idxs])) .= adapt(outtype, @view(x[_save_idxs]))
                    end
                end
            else
                !Base.isconcretetype(eltype(Δ)) &&
                    (Δ[i] isa NoTangent || eltype(Δ) <: NoTangent) && return
                if Δ isa AbstractArray{<:AbstractArray} || Δ isa AbstractVectorOfArray
                    x = Δ isa AbstractVectorOfArray ? Δ.u[i] : Δ[i]
                    if _save_idxs isa Number
                        _out[_save_idxs] = x[_save_idxs]
                    elseif _save_idxs isa Colon
                        vec(_out) .= vec(x)
                    else
                        vec(@view(_out[_save_idxs])) .= vec(@view(x[_save_idxs]))
                    end
                else
                    if _save_idxs isa Number
                        _out[_save_idxs] = adapt(outtype,
                            reshape(Δ, prod(size(Δ)[1:(end - 1)]),
                                size(Δ)[end])[_save_idxs,
                                i])
                    elseif _save_idxs isa Colon
                        vec(_out) .= vec(adapt(outtype,
                            reshape(Δ, prod(size(Δ)[1:(end - 1)]),
                                size(Δ)[end])[:, i]))
                    else
                        vec(@view(_out[_save_idxs])) .= vec(adapt(outtype,
                            reshape(Δ,
                                prod(size(Δ)[1:(end - 1)]),
                                size(Δ)[end])[:,
                                i]))
                    end
                end
            end
        end

        function df_oop(u, p, t, i; outtype = nothing)
            if only_end
                eltype(Δ) <: NoTangent && return
                if (Δ isa AbstractArray{<:AbstractArray} || Δ isa AbstractVectorOfArray) && length(Δ) == 1 && i == 1
                    # user did sol[end] on only_end
                    x = Δ isa AbstractVectorOfArray ? Δ.u[1] : Δ[1]
                    if _save_idxs isa Number
                        vx = vec(x)
                        _out = adapt(outtype, @view(vx[_save_idxs]))
                    elseif _save_idxs isa Colon
                        _out = adapt(outtype, x)
                    else
                        _out = adapt(outtype, vec(x)[_save_idxs])
                    end
                else
                    Δ isa NoTangent && return
                    if _save_idxs isa Number
                        x = vec(Δ)
                        _out = adapt(outtype, @view(x[_save_idxs]))
                    elseif _save_idxs isa Colon
                        _out = adapt(outtype, vec(Δ))
                    else
                        x = vec(Δ)
                        _out = adapt(outtype, @view(x[_save_idxs]))
                    end
                end
            else
                !Base.isconcretetype(eltype(Δ)) &&
                    (Δ[i] isa NoTangent || eltype(Δ) <: NoTangent) && return
                if Δ isa AbstractArray{<:AbstractArray} || Δ isa AbstractVectorOfArray
                    x = Δ isa AbstractVectorOfArray ? Δ.u[i] : Δ[i]
                    if _save_idxs isa Number
                        _out = @view(x[_save_idxs])
                    elseif _save_idxs isa Colon
                        _out = vec(x)
                    else
                        _out = vec(@view(x[_save_idxs]))
                    end
                else
                    if _save_idxs isa Number
                        _out = adapt(outtype,
                            reshape(Δ, prod(size(Δ)[1:(end - 1)]),
                                size(Δ)[end])[_save_idxs,
                                i])
                    elseif _save_idxs isa Colon
                        _out = vec(adapt(outtype,
                            reshape(Δ, prod(size(Δ)[1:(end - 1)]),
                                size(Δ)[end])[:, i]))
                    else
                        _out = vec(adapt(outtype,
                            reshape(Δ,
                                prod(size(Δ)[1:(end - 1)]),
                                size(Δ)[end])[:, i]))
                    end
                end
            end
            return _out
        end

        if haskey(kwargs_adj, :callback_adj)
            cb2 = CallbackSet(cb, kwargs[:callback_adj])
        else
            cb2 = cb
        end
        if ArrayInterface.ismutable(eltype(state_values(sol)))
            du0, dp = adjoint_sensitivities(sol, alg, args...; t = ts,
                dgdu_discrete = df_iip,
                sensealg = sensealg,
                callback = cb2,
                kwargs_adj...)
        else
            du0, dp = adjoint_sensitivities(sol, alg, args...; t = ts,
                dgdu_discrete = df_oop,
                sensealg = sensealg,
                callback = cb2,
                kwargs_adj...)
        end

        du0 = reshape(du0, size(u0))

        dp = p === nothing || p === DiffEqBase.NullParameters() ? nothing :
            dp isa AbstractArray ? reshape(dp', size(p)) : dp

        if originator isa SciMLBase.TrackerOriginator ||
           originator isa SciMLBase.ReverseDiffOriginator
            (NoTangent(), NoTangent(), du0, dp, NoTangent(),
                ntuple(_ -> NoTangent(), length(args))...)
        else
            (NoTangent(), NoTangent(), NoTangent(), du0, dp, NoTangent(),
                ntuple(_ -> NoTangent(), length(args))...)
        end
    end
    out, adjoint_sensitivity_backpass
end

# Prefer this route since it works better with callback AD
function DiffEqBase._concrete_solve_adjoint(prob::SciMLBase.AbstractODEProblem, alg,
    sensealg::ForwardSensitivity,
    u0, p, originator::SciMLBase.ADOriginator,
    args...;
    save_idxs = nothing,
    kwargs...)
    if !(p isa Union{Nothing, SciMLBase.NullParameters, AbstractArray}) ||
       (p isa AbstractArray && !Base.isconcretetype(eltype(p)))
        throw(ForwardSensitivityParameterCompatibilityError())
    end

    if p isa AbstractArray && eltype(p) <: ForwardDiff.Dual &&
       !(eltype(u0) <: ForwardDiff.Dual)
        # Handle double differentiation case
        u0 = eltype(p).(u0)
    end

    ## Force recompile mode until jvps are specialized to handle this!!!
    _f = if prob.f isa ODEFunction &&
            (prob.f.f isa FunctionWrappersWrappers.FunctionWrappersWrapper ||
             SciMLBase.specialization(prob.f) === SciMLBase.AutoSpecialize)
        ODEFunction{isinplace(prob), SciMLBase.FullSpecialize}(unwrapped_f(prob.f))
    else
        prob.f
    end

    _prob = ODEForwardSensitivityProblem(_f, u0, prob.tspan, p, sensealg)
    sol = solve(_prob, alg, args...; kwargs...)
    _, du = extract_local_sensitivities(sol, sensealg, Val(true))
    ts = current_time(sol)

    u = if save_idxs === nothing
        uf = getu(sol, 1:length(u0))
        reshape.(uf(sol), Ref(size(u0)))
    else
        uf = getu(sol, _save_idxs)
        uf(sol)
    end
    out = DiffEqBase.sensitivity_solution(sol, u, ts)

    function forward_sensitivity_backpass(Δ)
        adj = sum(eachindex(du)) do i
            J = du[i]
            if Δ isa AbstractVector
                v = Δ[i]
            elseif Δ isa DESolution || Δ isa AbstractVectorOfArray
                v = Δ.u[i]
            elseif Δ isa AbstractMatrix
                v = @view Δ[:, i]
            else
                v = @view Δ[.., i]
            end
            J'vec(v)
        end

        du0 = @not_implemented("ForwardSensitivity does not differentiate with respect to u0. Change your sensealg.")

        if originator isa SciMLBase.TrackerOriginator ||
           originator isa SciMLBase.ReverseDiffOriginator
            (NoTangent(), NoTangent(), du0, adj, NoTangent(),
                ntuple(_ -> NoTangent(), length(args))...)
        else
            (NoTangent(), NoTangent(), NoTangent(), du0, adj, NoTangent(),
                ntuple(_ -> NoTangent(), length(args))...)
        end
    end
    out, forward_sensitivity_backpass
end

function DiffEqBase._concrete_solve_forward(prob::SciMLBase.AbstractODEProblem, alg,
    sensealg::AbstractForwardSensitivityAlgorithm,
    u0, p, originator::SciMLBase.ADOriginator,
    args...; save_idxs = nothing,
    kwargs...)
    _prob = ODEForwardSensitivityProblem(prob.f, u0, prob.tspan, p, sensealg)
    sol = solve(_prob, args...; kwargs...)
    u, du = extract_local_sensitivities(sol, Val(true))
    _save_idxs = save_idxs === nothing ? (1:length(u0)) : save_idxs
    ts = current_time(sol)
    uf = getu(sol, _save_idxs)
    out = DiffEqBase.sensitivity_solution(sol,
        ForwardDiff.value.(uf(sol, 1:length(sol))), ts)
    function _concrete_solve_pushforward(Δself, ::Nothing, ::Nothing, x3, Δp, args...)
        x3 !== nothing && error("Pushforward currently requires no u0 derivatives")
        du * Δp
    end
    out, _concrete_solve_pushforward
end

const FORWARDDIFF_SENSITIVITY_PARAMETER_COMPATIBILITY_MESSAGE = """
                                                                ForwardDiffSensitivity assumes the `AbstractArray` interface for `p`. Thus while
                                                                DifferentialEquations.jl can support any parameter struct type, usage
                                                                with ForwardDiffSensitivity requires that `p` could be a valid
                                                                type for being the initial condition `u0` of an array. This means that
                                                                many simple types, such as `Tuple`s and `NamedTuple`s, will work as
                                                                parameters in normal contexts but will fail during ForwardDiffSensitivity
                                                                construction. To work around this issue for complicated cases like nested structs,
                                                                look into defining `p` using `AbstractArray` libraries such as RecursiveArrayTools.jl
                                                                or ComponentArrays.jl.
                                                                """

struct ForwardDiffSensitivityParameterCompatibilityError <: Exception end

function Base.showerror(io::IO, e::ForwardDiffSensitivityParameterCompatibilityError)
    print(io, FORWARDDIFF_SENSITIVITY_PARAMETER_COMPATIBILITY_MESSAGE)
end

# Generic Fallback for ForwardDiff
function DiffEqBase._concrete_solve_adjoint(prob::Union{SciMLBase.AbstractODEProblem,
        SciMLBase.AbstractDAEProblem,
        SciMLBase.AbstractDDEProblem,
        SciMLBase.AbstractSDEProblem,
        SciMLBase.AbstractSDDEProblem,
        SciMLBase.AbstractRODEProblem}, alg,
    sensealg::ForwardDiffSensitivity{CS, CTS},
    u0, p, originator::SciMLBase.ADOriginator,
    args...; saveat = eltype(prob.tspan)[],
    kwargs...) where {CS, CTS}
    if !(p isa Union{Nothing, SciMLBase.NullParameters, AbstractArray}) ||
       (p isa AbstractArray && !Base.isconcretetype(eltype(p)))
        throw(ForwardDiffSensitivityParameterCompatibilityError())
    end

    if saveat isa Number
        _saveat = prob.tspan[1]:saveat:prob.tspan[2]
    else
        _saveat = saveat
    end

    sol = solve(remake(prob, p = p, u0 = u0), alg, args...; saveat = _saveat, kwargs...)

    # saveat values
    # need all values here. Not only unique ones.
    # if a callback is saving two times in primal solution, we also need to get it at least
    # two times in the solution using dual numbers.
    ts = current_time(sol)

    function forward_sensitivity_backpass(Δ)
        if !(p === nothing || p === DiffEqBase.NullParameters())
            dp = @thunk begin
                chunk_size = if CS === 0 && length(p) < 12
                    length(p)
                elseif CS !== 0
                    CS
                else
                    12
                end

                num_chunks = length(p) ÷ chunk_size
                num_chunks * chunk_size != length(p) && (num_chunks += 1)

                pparts = typeof(p[1:1])[]
                for j in 0:(num_chunks - 1)
                    local chunk
                    if ((j + 1) * chunk_size) <= length(p)
                        chunk = ((j * chunk_size + 1):((j + 1) * chunk_size))
                        pchunk = vec(p)[chunk]
                        pdualpart = seed_duals(pchunk, prob.f,
                            ForwardDiff.Chunk{chunk_size}())
                    else
                        chunk = ((j * chunk_size + 1):length(p))
                        pchunk = vec(p)[chunk]
                        pdualpart = seed_duals(pchunk, prob.f,
                            ForwardDiff.Chunk{length(chunk)}())
                    end

                    pdualvec = if j == 0
                        vcat(pdualpart, p[((j + 1) * chunk_size + 1):end])
                    elseif j == num_chunks - 1
                        vcat(p[1:(j * chunk_size)], pdualpart)
                    else
                        vcat(p[1:(j * chunk_size)], pdualpart,
                            p[(((j + 1) * chunk_size) + 1):end])
                    end

                    pdual = ArrayInterface.restructure(p, pdualvec)
                    u0dual = convert.(eltype(pdualvec), u0)

                    if (convert_tspan(sensealg) === nothing &&
                        ((haskey(kwargs, :callback) &&
                          has_continuous_callback(kwargs[:callback])))) ||
                       (convert_tspan(sensealg) !== nothing && convert_tspan(sensealg))
                        tspandual = convert.(eltype(pdual), prob.tspan)
                    else
                        tspandual = prob.tspan
                    end

                    ## Force recompile mode because it won't handle the duals
                    ## Would require a manual tag to be applied
                    if prob.f isa ODEFunction
                        if prob.f.jac_prototype !== nothing
                            _f = ODEFunction{SciMLBase.isinplace(prob.f),
                                SciMLBase.FullSpecialize}(unwrapped_f(prob.f),
                                jac_prototype = convert.(eltype(u0dual),
                                    prob.f.jac_prototype))
                        else
                            _f = ODEFunction{SciMLBase.isinplace(prob.f),
                                SciMLBase.FullSpecialize}(unwrapped_f(prob.f))
                        end
                    elseif prob.f isa SDEFunction && prob.f.jac_prototype !== nothing
                        _f = SDEFunction{SciMLBase.isinplace(prob.f),
                            SciMLBase.FullSpecialize}(unwrapped_f(prob.f),
                            jac_prototype = convert.(eltype(u0dual),
                                prob.f.jac_prototype))
                    else
                        _f = prob.f
                    end
                    _prob = remake(prob, f = _f, u0 = u0dual, p = pdual, tspan = tspandual)

                    if _prob isa SDEProblem
                        _prob.noise_rate_prototype !== nothing && (_prob = remake(_prob,
                            noise_rate_prototype = convert.(eltype(pdual),
                                _prob.noise_rate_prototype)))
                    end

                    if saveat isa Number
                        _saveat = prob.tspan[1]:saveat:prob.tspan[2]
                    else
                        _saveat = saveat
                    end

                    _sol = solve(_prob, alg, args...; saveat = ts, kwargs...)
                    _, du = extract_local_sensitivities(_sol, sensealg, Val(true))

                    if haskey(kwargs, :callback)
                        # handle bounds errors: ForwardDiffSensitivity uses dual numbers, so there
                        # can be more or less time points in the primal solution
                        # than in the solution using dual numbers when adaptive solvers are used.
                        # First step: filter all values, so that only time steps that actually occur
                        # in the primal are left. This is for example necessary when `terminate!`
                        # is used.
                        indxs = findall(t -> t ∈ ts, current_time(_sol))
                        _ts = current_time(_sol, indxs)
                        # after this filtering step, we might end up with a too large amount of indices.
                        # For example, if a callback saved values in the primal, then we now potentially
                        # save it by `saveat` and by `save_positions` of the callback.
                        # Second step. Drop these duplicates values.
                        if length(indxs) != length(ts)
                            for i in (length(_ts) - 1):-1:2
                                if _ts[i] == _ts[i + 1] && _ts[i] == _ts[i - 1]
                                    deleteat!(indxs, i)
                                end
                            end
                        end
                        _du = @view du[indxs]
                    else
                        _du = du
                    end

                    _dp = sum(eachindex(_du)) do i
                        J = _du[i]
                        if Δ isa AbstractVector
                            v = Δ[i]
                        elseif Δ isa AbstractVectorOfArray
                            v = Δ.u[i]
                        elseif Δ isa AbstractMatrix
                            v = @view Δ[:, i]
                        else
                            v = @view Δ[.., i]
                        end
                        if !(Δ isa NoTangent)
                            if u0 isa Number
                                ForwardDiff.value.(J'v)
                            else
                                ForwardDiff.value.(J'vec(v))
                            end
                        else
                            zero(p)
                        end
                    end
                    push!(pparts, vec(_dp))
                end
                ArrayInterface.restructure(p, reduce(vcat, pparts))
            end
        else
            dp = nothing
        end

        du0 = @thunk begin
            chunk_size = if CS === 0 && length(u0) < 12
                length(u0)
            elseif CS !== 0
                CS
            else
                12
            end

            num_chunks = length(u0) ÷ chunk_size
            num_chunks * chunk_size != length(u0) && (num_chunks += 1)

            du0parts = u0 isa Number ? typeof(u0)[] : typeof(u0[1:1])[]

            local _du0

            for j in 0:(num_chunks - 1)
                local chunk
                if u0 isa Number
                    u0dualpart = seed_duals(u0, prob.f,
                        ForwardDiff.Chunk{chunk_size}())
                elseif ((j + 1) * chunk_size) <= length(u0)
                    chunk = ((j * chunk_size + 1):((j + 1) * chunk_size))
                    u0chunk = vec(u0)[chunk]
                    u0dualpart = seed_duals(u0chunk, prob.f,
                        ForwardDiff.Chunk{chunk_size}())
                else
                    chunk = ((j * chunk_size + 1):length(u0))
                    u0chunk = vec(u0)[chunk]
                    u0dualpart = seed_duals(u0chunk, prob.f,
                        ForwardDiff.Chunk{length(chunk)}())
                end

                if u0 isa Number
                    u0dual = u0dualpart
                else
                    u0dualvec = if j == 0
                        vcat(u0dualpart, u0[((j + 1) * chunk_size + 1):end])
                    elseif j == num_chunks - 1
                        vcat(u0[1:(j * chunk_size)], u0dualpart)
                    else
                        vcat(u0[1:(j * chunk_size)], u0dualpart,
                            u0[(((j + 1) * chunk_size) + 1):end])
                    end

                    u0dual = ArrayInterface.restructure(u0, u0dualvec)
                end

                if p === nothing || p === DiffEqBase.NullParameters()
                    pdual = p
                else
                    pdual = convert.(eltype(u0dual), p)
                end

                if (convert_tspan(sensealg) === nothing &&
                    ((haskey(kwargs, :callback) &&
                      has_continuous_callback(kwargs[:callback])))) ||
                   (convert_tspan(sensealg) !== nothing && convert_tspan(sensealg))
                    tspandual = convert.(eltype(pdual), prob.tspan)
                else
                    tspandual = prob.tspan
                end

                ## Force recompile mode because it won't handle the duals
                ## Would require a manual tag to be applied
                if prob.f isa ODEFunction
                    if prob.f.jac_prototype !== nothing
                        _f = ODEFunction{SciMLBase.isinplace(prob.f),
                            SciMLBase.FullSpecialize}(unwrapped_f(prob.f),
                            jac_prototype = convert.(eltype(pdual),
                                prob.f.jac_prototype))
                    else
                        _f = ODEFunction{SciMLBase.isinplace(prob.f),
                            SciMLBase.FullSpecialize}(unwrapped_f(prob.f))
                    end
                elseif prob.f isa SDEFunction && prob.f.jac_prototype !== nothing
                    _f = SDEFunction{SciMLBase.isinplace(prob.f), SciMLBase.FullSpecialize}(unwrapped_f(prob.f),
                        jac_prototype = convert.(eltype(pdual),
                            prob.f.jac_prototype))
                else
                    _f = prob.f
                end

                _prob = remake(prob, f = _f, u0 = u0dual, p = pdual, tspan = tspandual)

                if _prob isa SDEProblem
                    _prob.noise_rate_prototype !== nothing && (_prob = remake(_prob,
                        noise_rate_prototype = convert.(eltype(pdual),
                            _prob.noise_rate_prototype)))
                end

                if saveat isa Number
                    _saveat = prob.tspan[1]:saveat:prob.tspan[2]
                else
                    _saveat = saveat
                end

                _sol = solve(_prob, alg, args...; saveat = ts, kwargs...)
                _, du = extract_local_sensitivities(_sol, sensealg, Val(true))

                if haskey(kwargs, :callback)
                    # handle bounds errors: ForwardDiffSensitivity uses dual numbers, so there
                    # can be more or less time points in the primal solution
                    # than in the solution using dual numbers when adaptive solvers are used.
                    # First step: filter all values, so that only time steps that actually occur
                    # in the primal are left. This is for example necessary when `terminate!`
                    # is used.
                    indxs = findall(t -> t ∈ ts, current_time(_sol))
                    _ts = current_time(_sol, indxs)
                    # after this filtering step, we might end up with a too large amount of indices.
                    # For example, if a callback saved values in the primal, then we now potentially
                    # save it by `saveat` and by `save_positions` of the callback.
                    # Second step. Drop these duplicates values.
                    if length(indxs) != length(ts)
                        for i in (length(_ts) - 1):-1:2
                            if _ts[i] == _ts[i + 1] && _ts[i] == _ts[i - 1]
                                deleteat!(indxs, i)
                            end
                        end
                    end
                    _du = @view du[indxs]
                else
                    _du = du
                end

                _du0 = sum(eachindex(_du)) do i
                    J = _du[i]
                    if Δ isa AbstractVector
                        v = Δ[i]
                    elseif Δ isa AbstractVectorOfArray
                        v = Δ.u[i]
                    elseif Δ isa AbstractMatrix
                        v = @view Δ[:, i]
                    else
                        v = @view Δ[.., i]
                    end
                    if !(Δ isa NoTangent)
                        if u0 isa Number
                            ForwardDiff.value.(J'v)
                        else
                            ForwardDiff.value.(J'vec(v))
                        end
                    else
                        zero(u0)
                    end
                end

                if !(u0 isa Number)
                    push!(du0parts, vec(_du0))
                end
            end

            if u0 isa Number
                first(_du0)
            else
                ArrayInterface.restructure(u0, reduce(vcat, du0parts))
            end
        end

        if originator isa SciMLBase.TrackerOriginator ||
           originator isa SciMLBase.ReverseDiffOriginator
            (NoTangent(), NoTangent(), unthunk(du0), unthunk(dp), NoTangent(),
                ntuple(_ -> NoTangent(), length(args))...)
        else
            (NoTangent(), NoTangent(), NoTangent(), du0, dp, NoTangent(),
                ntuple(_ -> NoTangent(), length(args))...)
        end
    end
    sol, forward_sensitivity_backpass
end

function DiffEqBase._concrete_solve_adjoint(prob::Union{SciMLBase.AbstractDiscreteProblem,
        SciMLBase.AbstractODEProblem,
        SciMLBase.AbstractDAEProblem,
        SciMLBase.AbstractDDEProblem,
        SciMLBase.AbstractSDEProblem,
        SciMLBase.AbstractSDDEProblem,
        SciMLBase.AbstractRODEProblem
    },
    alg, sensealg::ZygoteAdjoint,
    u0, p, originator::SciMLBase.ADOriginator,
    args...; kwargs...)
    kwargs_filtered = NamedTuple(filter(x -> x[1] != :sensealg, kwargs))
    Zygote.pullback((u0, p) -> solve(prob, alg, args...; u0 = u0, p = p,
            sensealg = SensitivityADPassThrough(),
            kwargs_filtered...), u0,
        p)
end

# NOTE: This is needed to prevent a method ambiguity error
function DiffEqBase._concrete_solve_adjoint(prob::Union{
    NonlinearProblem,
        SteadyStateProblem,
    }, alg, sensealg::ZygoteAdjoint,
    u0, p, originator::SciMLBase.ADOriginator,
    args...; kwargs...)
    kwargs_filtered = NamedTuple(filter(x -> x[1] != :sensealg, kwargs))
    Zygote.pullback((u0, p) -> solve(prob, alg, args...; u0 = u0, p = p,
            sensealg = SensitivityADPassThrough(),
            kwargs_filtered...), u0,
        p)
end

function DiffEqBase._concrete_solve_adjoint(prob::Union{SciMLBase.AbstractDiscreteProblem,
        SciMLBase.AbstractODEProblem,
        SciMLBase.AbstractDAEProblem,
        SciMLBase.AbstractDDEProblem,
        SciMLBase.AbstractSDEProblem,
        SciMLBase.AbstractSDDEProblem,
        SciMLBase.AbstractRODEProblem},
    alg, sensealg::TrackerAdjoint,
    u0, p, originator::SciMLBase.ADOriginator,
    args...;
    kwargs...)
    local sol

    if !(p === nothing || p isa SciMLBase.NullParameters)
        if !isscimlstructure(p)
            error("`p` is not a SciMLStructure. This is required for adjoint sensitivity analysis. For more information,
                see the documentation on SciMLStructures.jl for the definition of the SciMLStructures interface.
                In particular, adjoint sensitivities only applies to `Tunable`.")
        end
    end

    if p === nothing || p isa SciMLBase.NullParameters
        tunables, repack = p, identity
    else
        tunables, repack, _ = canonicalize(Tunable(), p)
    end

    function tracker_adjoint_forwardpass(_u0, _p)
        if (convert_tspan(sensealg) === nothing &&
            ((haskey(kwargs, :callback) && has_continuous_callback(kwargs[:callback])))) ||
           (convert_tspan(sensealg) !== nothing && convert_tspan(sensealg))
            _tspan = convert.(eltype(_p), prob.tspan)
        else
            _tspan = prob.tspan
        end

        if DiffEqBase.isinplace(prob)
            # use Array{TrackedReal} for mutation to work
            # Recurse to all Array{TrackedArray}

            ## Force recompile mode because it's required for the tracked type handling
            if prob.f isa ODEFunction &&
               (prob.f.f isa FunctionWrappersWrappers.FunctionWrappersWrapper ||
                SciMLBase.specialization(prob.f) === SciMLBase.AutoSpecialize)
                f = ODEFunction{isinplace(prob), SciMLBase.FullSpecialize}(unwrapped_f(prob.f))
                _prob = remake(prob, f = f, u0 = map(identity, _u0), p = _p, tspan = _tspan)
            else
                _prob = remake(prob, u0 = map(identity, _u0), p = _p, tspan = _tspan)
            end
        else
            # use TrackedArray for efficiency of the tape
            if prob isa
               Union{SciMLBase.AbstractDDEProblem, SciMLBase.AbstractDAEProblem,
                SciMLBase.AbstractSDDEProblem}
                _f = function (u, p, h, t) # For DDE, but also works for (du,u,p,t) DAE
                    out = prob.f(u, p, h, t)
                    if out isa TrackedArray
                        return out
                    else
                        Tracker.collect(out)
                    end
                end

                # Only define `g` for the stochastic ones
                if prob isa SciMLBase.AbstractSDEProblem
                    _g = function (u, p, h, t)
                        out = prob.g(u, p, h, t)
                        if out isa TrackedArray
                            return out
                        else
                            Tracker.collect(out)
                        end
                    end
                    _prob = remake(prob,
                        f = DiffEqBase.parameterless_type(prob.f){false,
                            SciMLBase.FullSpecialize,
                        }(_f,
                            _g),
                        u0 = _u0, p = repack(_p), tspan = _tspan)
                else
                    _prob = remake(prob,
                        f = DiffEqBase.parameterless_type(prob.f){false,
                            SciMLBase.FullSpecialize,
                        }(_f),
                        u0 = _u0, p = repack(_p), tspan = _tspan)
                end
            elseif prob isa
                   Union{SciMLBase.AbstractODEProblem, SciMLBase.AbstractSDEProblem}
                _f = function (u, p, t)
                    out = prob.f(u, p, t)
                    if out isa TrackedArray
                        return out
                    else
                        Tracker.collect(out)
                    end
                end
                if prob isa SciMLBase.AbstractSDEProblem
                    _g = function (u, p, t)
                        out = prob.g(u, p, t)
                        if out isa TrackedArray
                            return out
                        else
                            Tracker.collect(out)
                        end
                    end
                    _prob = remake(prob,
                        f = DiffEqBase.parameterless_type(prob.f){false,
                            SciMLBase.FullSpecialize,
                        }(_f,
                            _g),
                        u0 = _u0, p = SciMLStructures.replace(Tunable(), p, _p), tspan = _tspan)
                else
                    _prob = remake(prob,
                        f = DiffEqBase.parameterless_type(prob.f){false,
                            SciMLBase.FullSpecialize,
                        }(_f),
                        u0 = _u0, p = SciMLStructures.replace(Tunable(), p, _p), tspan = _tspan)
                end
            else
                error("TrackerAdjont does not currently support the specified problem type. Please open an issue.")
            end
        end

        kwargs_filtered = NamedTuple(filter(x -> x[1] != :sensealg, kwargs))
        sol = solve(_prob, alg, args...; sensealg = DiffEqBase.SensitivityADPassThrough(),
            kwargs_filtered...)
        sol = SciMLBase.sensitivity_solution(sol, state_values(sol), current_time(sol))

        if state_values(sol, 1) isa Array
            return Array(sol)
        else
            tmp = reduce(hcat, vec.(state_values(sol)))
            return reshape(tmp, size(state_values(sol, 1))..., length(state_values(sol)))
        end
        #adapt(typeof(u0),arr)
        sol
    end

    out, pullback = Tracker.forward(tracker_adjoint_forwardpass, u0, tunables)
    function tracker_adjoint_backpass(ybar)
        tmp = if eltype(ybar) <: Number && u0 isa Array
            Array(ybar) # can also be a ODESolution
        elseif eltype(ybar) <: Number # CuArray{Floats}
            ybar
        elseif ybar[1] isa Array
            return Array(ybar)
        else
            tmp = reduce(hcat, vec.(ybar.u))
            return reshape(tmp, size(ybar.u[1])..., length(ybar.u))
        end
        u0bar, pbar = pullback(tmp)
        _u0bar = u0bar isa Tracker.TrackedArray ? Tracker.data(u0bar) : Tracker.data.(u0bar)

        if originator isa SciMLBase.TrackerOriginator ||
           originator isa SciMLBase.ReverseDiffOriginator
            (NoTangent(), NoTangent(), _u0bar, Tracker.data(pbar), NoTangent(),
                ntuple(_ -> NoTangent(), length(args))...)
        else
            (NoTangent(), NoTangent(), NoTangent(), _u0bar, Tracker.data(pbar), NoTangent(),
                ntuple(_ -> NoTangent(), length(args))...)
        end
    end

    u = u0 isa Tracker.TrackedArray ? Tracker.data.(state_values(sol)) :
        Tracker.data.(Tracker.data.(state_values(sol)))
    DiffEqBase.sensitivity_solution(sol, u, Tracker.data.(current_time(sol))), tracker_adjoint_backpass
end

const REVERSEDIFF_ADJOINT_GPU_COMPATIBILITY_MESSAGE = """
                                                      ReverseDiffAdjoint is not compatible GPU-based array types. Use a different
                                                      sensitivity analysis method, like InterpolatingAdjoint or TrackerAdjoint,
                                                      in order to combine with GPUs.
                                                      """

struct ReverseDiffGPUStateCompatibilityError <: Exception end

function Base.showerror(io::IO, e::ReverseDiffGPUStateCompatibilityError)
    print(io, FORWARDDIFF_SENSITIVITY_PARAMETER_COMPATIBILITY_MESSAGE)
end

function DiffEqBase._concrete_solve_adjoint(prob::Union{SciMLBase.AbstractDiscreteProblem,
        SciMLBase.AbstractODEProblem,
        SciMLBase.AbstractDAEProblem,
        SciMLBase.AbstractDDEProblem,
        SciMLBase.AbstractSDEProblem,
        SciMLBase.AbstractSDDEProblem,
        SciMLBase.AbstractRODEProblem},
    alg, sensealg::ReverseDiffAdjoint,
    u0, p, originator::SciMLBase.ADOriginator,
    args...; kwargs...)
    if typeof(u0) isa GPUArraysCore.AbstractGPUArray
        throw(ReverseDiffGPUStateCompatibilityError())
    end

    if !(u0 isa AbstractVector)
        error("Sensitivity algorithm ReverseDiffAdjoint only supports vector u0")
    end

    t = eltype(prob.tspan)[]
    u = typeof(u0)[]

    local sol

    function reversediff_adjoint_forwardpass(_u0, _p)
        if (convert_tspan(sensealg) === nothing &&
            ((haskey(kwargs, :callback) && has_continuous_callback(kwargs[:callback])))) ||
           (convert_tspan(sensealg) !== nothing && convert_tspan(sensealg))
            _tspan = convert.(eltype(_p), prob.tspan)
        else
            _tspan = prob.tspan
        end

        if DiffEqBase.isinplace(prob)
            # use Array{TrackedReal} for mutation to work
            # Recurse to all Array{TrackedArray}

            ## Force recompile mode because it's required for the tracked type handling
            if prob.f isa ODEFunction &&
               (prob.f.f isa FunctionWrappersWrappers.FunctionWrappersWrapper ||
                SciMLBase.specialization(prob.f) === SciMLBase.AutoSpecialize)
                f = ODEFunction{isinplace(prob), SciMLBase.FullSpecialize}(unwrapped_f(prob.f))
                _prob = remake(prob, f = f, u0 = reshape([x for x in _u0], size(_u0)),
                    p = _p,
                    tspan = _tspan)
            else
                _prob = remake(prob, u0 = reshape([x for x in _u0], size(_u0)), p = _p,
                    tspan = _tspan)
            end
        else
            # use TrackedArray for efficiency of the tape
            _f(args...) = reduce(vcat, prob.f(args...))
            if prob isa SDEProblem
                _g(args...) = reduce(vcat, prob.g(args...))
                _prob = remake(prob,
                    f = DiffEqBase.parameterless_type(prob.f){
                        SciMLBase.isinplace(prob),
                        true}(_f,
                        _g),
                    u0 = _u0, p = _p, tspan = _tspan)
            else
                _prob = remake(prob,
                    f = DiffEqBase.parameterless_type(prob.f){
                        SciMLBase.isinplace(prob),
                        true}(_f),
                    u0 = _u0, p = _p, tspan = _tspan)
            end
        end

        kwargs_filtered = NamedTuple(filter(x -> x[1] != :sensealg, kwargs))
        sol = solve(_prob, alg, args...; sensealg = DiffEqBase.SensitivityADPassThrough(),
            kwargs_filtered...)
        t = current_time(sol)
        if DiffEqBase.isinplace(prob)
            u = map.(ReverseDiff.value, state_values(sol))
        else
            u = map(ReverseDiff.value, state_values(sol))
        end
        sol = SciMLBase.sensitivity_solution(sol, state_values(sol), t)
        Array(sol)
    end

    tape = ReverseDiff.GradientTape(reversediff_adjoint_forwardpass, (u0, p))
    tu, tp = ReverseDiff.input_hook(tape)
    output = ReverseDiff.output_hook(tape)
    ReverseDiff.value!(tu, u0)
    p isa DiffEqBase.NullParameters || ReverseDiff.value!(tp, p)
    ReverseDiff.forward_pass!(tape)

    function reversediff_adjoint_backpass(ybar)
        _ybar = if ybar isa AbstractVectorOfArray
            Array(ybar)
        elseif eltype(ybar) <: AbstractArray
            Array(VectorOfArray(ybar))
        else
            ybar
        end
        ReverseDiff.increment_deriv!(output, _ybar)
        ReverseDiff.reverse_pass!(tape)

        if originator isa SciMLBase.TrackerOriginator ||
           originator isa SciMLBase.ReverseDiffOriginator
            (NoTangent(), NoTangent(), ReverseDiff.deriv(tu), ReverseDiff.deriv(tp),
                NoTangent(), ntuple(_ -> NoTangent(), length(args))...)
        else
            (NoTangent(), NoTangent(), NoTangent(), ReverseDiff.deriv(tu),
                ReverseDiff.deriv(tp), NoTangent(),
                ntuple(_ -> NoTangent(), length(args))...)
        end
    end
    sol, reversediff_adjoint_backpass
end

function DiffEqBase._concrete_solve_adjoint(prob::SciMLBase.AbstractODEProblem, alg,
    sensealg::AbstractShadowingSensitivityAlgorithm,
    u0, p, originator::SciMLBase.ADOriginator,
    args...; save_start = true, save_end = true,
    saveat = eltype(prob.tspan)[],
    save_idxs = nothing,
    kwargs...)
    if haskey(kwargs, :callback)
        error("Sensitivity analysis based on Least Squares Shadowing is not compatible with callbacks. Please select another `sensealg`.")
    else
        _prob = remake(prob, f = unwrapped_f(prob.f), u0 = u0, p = p)
    end

    sol = solve(_prob, alg, args...; save_start = save_start, save_end = save_end,
        saveat = saveat, kwargs...)

    if saveat isa Number
        if _prob.tspan[2] > _prob.tspan[1]
            ts = _prob.tspan[1]:convert(typeof(_prob.tspan[2]), abs(saveat)):_prob.tspan[2]
        else
            ts = _prob.tspan[2]:convert(typeof(_prob.tspan[2]), abs(saveat)):_prob.tspan[1]
        end
        _out = sol(ts)
        out = if save_idxs === nothing
            out = DiffEqBase.sensitivity_solution(sol, state_values(_out), current_time(sol))
        else
            outuf = getu(_out, save_idxs)
            out = DiffEqBase.sensitivity_solution(sol, outuf(_out, 1:length(_out)), ts)
        end
        # only_end
        (length(ts) == 1 && ts[1] == _prob.tspan[2]) &&
            error("Sensitivity analysis based on Least Squares Shadowing requires a long-time averaged quantity.")
    elseif isempty(saveat)
        no_start = !save_start
        no_end = !save_end
        sol_idxs = 1:length(sol)
        no_start && (sol_idxs = sol_idxs[2:end])
        no_end && (sol_idxs = sol_idxs[1:(end - 1)])
        only_end = length(sol_idxs) <= 1
        _u = state_values(sol, sol_idxs)
        u = save_idxs === nothing ? _u : [x[save_idxs] for x in _u]
        ts = current_time(sol, sol_idxs)
        out = DiffEqBase.sensitivity_solution(sol, u, ts)
    else
        _saveat = saveat isa Array ? sort(saveat) : saveat # for minibatching
        ts = _saveat
        _out = sol(ts)

        out = if save_idxs === nothing
            out = DiffEqBase.sensitivity_solution(sol, state_values(_out), ts)
        else
            outuf = getu(_out, save_idxs)
            out = DiffEqBase.sensitivity_solution(sol, outuf(_out, 1:length(_out)), ts)
        end
        # only_end
        (length(ts) == 1 && ts[1] == _prob.tspan[2]) &&
            error("Sensitivity analysis based on Least Squares Shadowing requires a long-time averaged quantity.")
    end

    _save_idxs = save_idxs === nothing ? Colon() : save_idxs

    function adjoint_sensitivity_backpass(Δ)
        function df(_out, u, p, t, i)
            if Δ isa AbstractArray{<:AbstractArray} || Δ isa AbstractVectorOfArray
                x = Δ isa AbstractVectorOfArray ? Δ.u[i] : Δ[i]
                if _save_idxs isa Number
                    _out[_save_idxs] = x[_save_idxs]
                elseif _save_idxs isa Colon
                    vec(_out) .= vec(x)
                else
                    vec(@view(_out[_save_idxs])) .= vec(x[_save_idxs])
                end
            else
                if _save_idxs isa Number
                    _out[_save_idxs] = adapt(DiffEqBase.parameterless_type(u0),
                        reshape(Δ, prod(size(Δ)[1:(end - 1)]),
                            size(Δ)[end])[_save_idxs, i])
                elseif _save_idxs isa Colon
                    vec(_out) .= vec(adapt(DiffEqBase.parameterless_type(u0),
                        reshape(Δ, prod(size(Δ)[1:(end - 1)]),
                            size(Δ)[end])[:, i]))
                else
                    vec(@view(_out[_save_idxs])) .= vec(adapt(DiffEqBase.parameterless_type(u0),
                        reshape(Δ,
                            prod(size(Δ)[1:(end - 1)]),
                            size(Δ)[end])[:, i]))
                end
            end
        end

        if sensealg isa ForwardLSS
            lss_problem = ForwardLSSProblem(sol, sensealg, t = ts, dgdu_discrete = df)
            dp = shadow_forward(lss_problem)
        elseif sensealg isa AdjointLSS
            adjointlss_problem = AdjointLSSProblem(sol, sensealg, t = ts,
                dgdu_discrete = df)
            dp = shadow_adjoint(adjointlss_problem)
        elseif sensealg isa NILSS
            nilss_prob = NILSSProblem(_prob, sensealg, t = ts, dgdu_discrete = df)
            dp = shadow_forward(nilss_prob, alg)
        elseif sensealg isa NILSAS
            nilsas_prob = NILSASProblem(_prob, sensealg, t = ts, dgdu_discrete = df)
            dp = shadow_adjoint(nilsas_prob, alg)
        else
            error("No concrete_solve implementation found for sensealg `$sensealg`. Did you spell the sensitivity algorithm correctly? Please report this error.")
        end

        if originator isa SciMLBase.TrackerOriginator ||
           originator isa SciMLBase.ReverseDiffOriginator
            (NoTangent(), NoTangent(), NoTangent(), dp, NoTangent(),
                ntuple(_ -> NoTangent(), length(args))...)
        else
            (NoTangent(), NoTangent(), NoTangent(), NoTangent(), dp, NoTangent(),
                ntuple(_ -> NoTangent(), length(args))...)
        end
    end
    out, adjoint_sensitivity_backpass
end

function DiffEqBase._concrete_solve_adjoint(prob::Union{
        NonlinearProblem,
        SteadyStateProblem,
    },
    alg, sensealg::SteadyStateAdjoint,
    u0, p, originator::SciMLBase.ADOriginator,
    args...; save_idxs = nothing, kwargs...)
    _prob = remake(prob, u0 = u0, p = p)
    sol = solve(_prob, alg, args...; kwargs...)
    _save_idxs = save_idxs === nothing ? Colon() : save_idxs

    if save_idxs === nothing
        out = sol
    else
        out = DiffEqBase.sensitivity_solution(sol, sol[_save_idxs])
    end

    function steadystatebackpass(Δ)
        # Δ = dg/dx or diffcache.dg_val
        # del g/del p = 0
        function df(_out, u, p, t, i)
            if _save_idxs isa Number
                _out[_save_idxs] = Δ[_save_idxs]
            elseif Δ isa Number
                @. _out[_save_idxs] = Δ
            else
                @. _out[_save_idxs] = Δ[_save_idxs]
            end
        end
        dp = adjoint_sensitivities(sol, alg; sensealg = sensealg, dgdu = df)

        if originator isa SciMLBase.TrackerOriginator ||
           originator isa SciMLBase.ReverseDiffOriginator
            (NoTangent(), NoTangent(), NoTangent(), dp, NoTangent(),
                ntuple(_ -> NoTangent(), length(args))...)
        else
            (NoTangent(), NoTangent(), NoTangent(), NoTangent(), dp, NoTangent(),
                ntuple(_ -> NoTangent(), length(args))...)
        end
    end
    out, steadystatebackpass
end

function fix_endpoints(sensealg, sol, ts)
    @warn "Endpoints do not match. Return code: $(sol.retcode). Likely your time range is not a multiple of `saveat`. sol.t[end]: $(last(current_time(sol))), ts[end]: $(ts[end])"
    ts = collect(ts)
    push!(ts, last(current_time(sol)))
end<|MERGE_RESOLUTION|>--- conflicted
+++ resolved
@@ -99,14 +99,10 @@
                 end
                 tmp1 = back(λ)
             else
-<<<<<<< HEAD
-                Zygote.gradient((u, _p) -> sum(prob.f(u, repack(_p), prob.tspan[1])), u0, p)
-=======
                 _dy, back = Zygote.pullback(y, p) do u, p
                     vec(f(u, p, t))
                 end
                 tmp1, tmp2 = back(λ)
->>>>>>> 7569697d
             end
             ZygoteVJP()
         catch e
@@ -150,14 +146,10 @@
                     end
                     tmp1 = back(λ)
                 else
-<<<<<<< HEAD
-                    Tracker.gradient((u, _p) -> sum(prob.f(u, repack(_p), prob.tspan[1])), u0, p)
-=======
                     _dy, back = Tracker.forward(y, p) do u, p
                         vec(f(u, p, t))
                     end
                     tmp1, tmp2 = back(λ)
->>>>>>> 7569697d
                 end
                 TrackerVJP()
             catch e
