--- conflicted
+++ resolved
@@ -875,15 +875,9 @@
                     else
                         _f = prob.f
                     end
-<<<<<<< HEAD
-                    _prob = remake(
-                        prob, f = _f, u0 = u0dual, p = pdual, tspan = tspandual)
-=======
-
                     # use the callback from kwargs, not prob
                     _prob = remake(prob, f = _f, u0 = u0dual, p = pdual,
                         tspan = tspandual, callback = nothing)
->>>>>>> 516831c8
 
                     if _prob isa SDEProblem
                         _prob.noise_rate_prototype !== nothing && (_prob = remake(_prob,
@@ -1038,14 +1032,9 @@
                     _f = prob.f
                 end
 
-<<<<<<< HEAD
-                _prob = remake(
-                    prob, f = _f, u0 = u0dual, p = SciMLStructures.replace(Tunable(), p, pdual), tspan = tspandual)
-=======
                 # use the callback from kwargs, not prob
-                _prob = remake(prob, f = _f, u0 = u0dual, p = pdual,
+                _prob = remake(prob, f = _f, u0 = u0dual, p = SciMLStructures.replace(Tunable(), p, pdual),
                     tspan = tspandual, callback = nothing)
->>>>>>> 516831c8
 
                 if _prob isa SDEProblem
                     _prob.noise_rate_prototype !== nothing && (_prob = remake(_prob,
