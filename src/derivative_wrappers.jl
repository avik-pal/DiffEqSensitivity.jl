# Not in FiniteDiff because `u` -> scalar isn't used anywhere else,
# but could be upstreamed.
mutable struct UGradientWrapper{fType, tType, P} <: Function
    f::fType
    t::tType
    p::P
end

(ff::UGradientWrapper)(uprev) = ff.f(uprev, ff.p, ff.t)

mutable struct ParamGradientWrapper{fType, tType, uType} <: Function
    f::fType
    t::tType
    u::uType
end

(ff::ParamGradientWrapper)(p) = ff.f(ff.u, p, ff.t)

# the next four definitions are only needed in case of non-diagonal SDEs

mutable struct ParamNonDiagNoiseGradientWrapper{fType, tType, uType} <: Function
    f::fType
    t::tType
    u::uType
end

(ff::ParamNonDiagNoiseGradientWrapper)(p) = vec(ff.f(ff.u, p, ff.t))

mutable struct ParamNonDiagNoiseJacobianWrapper{fType, tType, uType, duType} <: Function
    f::fType
    t::tType
    u::uType
    du::duType
end

function (ff::ParamNonDiagNoiseJacobianWrapper)(p)
    du1 = similar(p, size(ff.du))
    du1 .= 0
    ff.f(du1, ff.u, p, ff.t)
    return vec(du1)
end

function (ff::ParamNonDiagNoiseJacobianWrapper)(du1, p)
    ff.f(du1, ff.u, p, ff.t)
    return vec(du1)
end

mutable struct UNonDiagNoiseGradientWrapper{fType, tType, P} <: Function
    f::fType
    t::tType
    p::P
end

(ff::UNonDiagNoiseGradientWrapper)(uprev) = vec(ff.f(uprev, ff.p, ff.t))

mutable struct UNonDiagNoiseJacobianWrapper{fType, tType, P, duType} <: Function
    f::fType
    t::tType
    p::P
    du::duType
end

function (ff::UNonDiagNoiseJacobianWrapper)(uprev)
    (du1 = similar(ff.du); ff.f(du1, uprev, ff.p, ff.t); vec(du1))
end

function (ff::UNonDiagNoiseJacobianWrapper)(du1, uprev)
    ff.f(du1, uprev, ff.p, ff.t)
    return vec(du1)
end

# RODE wrappers
mutable struct RODEUJacobianWrapper{fType, tType, P, WType} <: Function
    f::fType
    t::tType
    p::P
    W::WType
end

(ff::RODEUJacobianWrapper)(du1, uprev) = ff.f(du1, uprev, ff.p, ff.t, ff.W)
function (ff::RODEUJacobianWrapper)(uprev)
    (du1 = similar(uprev); ff.f(du1, uprev, ff.p, ff.t, ff.W); du1)
end

mutable struct RODEUDerivativeWrapper{F, tType, P, WType} <: Function
    f::F
    t::tType
    p::P
    W::WType
end
(ff::RODEUDerivativeWrapper)(u) = ff.f(u, ff.p, ff.t, ff.W)

mutable struct RODEParamGradientWrapper{fType, tType, uType, WType} <: Function
    f::fType
    t::tType
    u::uType
    W::WType
end

(ff::RODEParamGradientWrapper)(p) = ff.f(ff.u, p, ff.t, ff.W)

mutable struct RODEParamJacobianWrapper{fType, tType, uType, WType} <: Function
    f::fType
    t::tType
    u::uType
    W::WType
end

(ff::RODEParamJacobianWrapper)(du1, p) = ff.f(du1, ff.u, p, ff.t, ff.W)

function (ff::RODEParamJacobianWrapper)(p)
    du1 = similar(p, size(ff.u))
    ff.f(du1, ff.u, p, ff.t, ff.W)
    return du1
end

function determine_chunksize(u, alg::AbstractOverloadingSensitivityAlgorithm)
    determine_chunksize(u, get_chunksize(alg))
end

function determine_chunksize(u, CS)
    if CS != 0
        return CS
    else
        return ForwardDiff.pickchunksize(length(u))
    end
end

function jacobian(f, x::AbstractArray{<:Number},
        alg::AbstractOverloadingSensitivityAlgorithm)
    if alg_autodiff(alg)
        uf = unwrapped_f(f)
        J = ForwardDiff.jacobian(uf, x)
    else
        T = if f isa ParamGradientWrapper
            promote_type(eltype(f.u), eltype(x))
        elseif f isa UGradientWrapper
            promote_type(eltype(f.p), eltype(x))
        else
            T = eltype(x)
        end
        J = FiniteDiff.finite_difference_jacobian(f, x, Val(:forward), T)
    end
    return J
end

function jacobian!(J::AbstractMatrix{<:Number}, f, x::AbstractArray{<:Number},
        fx::Union{Nothing, AbstractArray{<:Number}},
        alg::AbstractOverloadingSensitivityAlgorithm, jac_config)
    if alg_autodiff(alg)
        uf = unwrapped_f(f)
        if fx === nothing
            ForwardDiff.jacobian!(J, uf, x)
        else
            ForwardDiff.jacobian!(J, uf, fx, x, jac_config)
        end
    else
        FiniteDiff.finite_difference_jacobian!(J, f, x, jac_config)
    end
    nothing
end

function derivative!(df::AbstractArray{<:Number}, f,
        x::Number,
        alg::AbstractOverloadingSensitivityAlgorithm, der_config)
    if alg_autodiff(alg)
        ForwardDiff.derivative!(df, f, x) # der_config doesn't work
    else
        FiniteDiff.finite_difference_derivative!(df, f, x, der_config)
    end
    nothing
end

function gradient!(df::AbstractArray{<:Number}, f,
        x::Union{Number, AbstractArray{<:Number}},
        alg::AbstractOverloadingSensitivityAlgorithm, grad_config)
    if alg_autodiff(alg)
        ForwardDiff.gradient!(df, f, x, grad_config)
    else
        FiniteDiff.finite_difference_gradient!(df, f, x, grad_config)
    end
    nothing
end

"""
jacobianvec!(Jv, f, x, v, alg, (buffer, seed)) -> nothing

``Jv <- J(f(x))v``
"""
function jacobianvec!(Jv::AbstractArray{<:Number}, f, x::AbstractArray{<:Number},
        v, alg::AbstractOverloadingSensitivityAlgorithm, config)
    if alg_autodiff(alg)
        buffer, seed = config
        TD = typeof(first(seed))
        T = typeof(first(seed).partials)
        DiffEqBase.@.. seed = TD(x, T(tuple(v)))
        uf = unwrapped_f(f)
        uf(buffer, seed)
        Jv .= ForwardDiff.partials.(buffer, 1)
    else
        buffer1, buffer2 = config
        f(buffer1, x)
        T = eltype(x)
        # Should it be min? max? mean?
        ϵ = sqrt(eps(real(T))) * max(one(real(T)), abs(norm(x)))
        @. x += ϵ * v
        f(buffer2, x)
        @. x -= ϵ * v
        @. Jv = (buffer2 - buffer1) / ϵ
    end
    nothing
end
function jacobianmat!(JM::AbstractMatrix{<:Number}, f, x::AbstractArray{<:Number},
        M, alg::AbstractOverloadingSensitivityAlgorithm, config)
    buffer, seed = config
    T = eltype(seed)
    numparams = length(ForwardDiff.partials(seed[1]))
    for i in eachindex(seed)
        seed[i] = T(x[i], ForwardDiff.Partials(ntuple(j -> M[i, j], numparams)))
    end
    f(buffer, seed)
    for (j, dual) in enumerate(buffer)
        for (i, partial) in enumerate(ForwardDiff.partials(dual))
            JM[j, i] = partial
        end
    end
    return nothing
end
function vecjacobian!(dλ, y, λ, p, t, S::TS;
        dgrad = nothing, dy = nothing,
        W = nothing) where {TS <: SensitivityFunction}
    _vecjacobian!(dλ, y, λ, p, t, S, S.sensealg.autojacvec, dgrad, dy, W)
    return
end

function vecjacobian(y, λ, p, t, S::TS;
        dgrad = nothing, dy = nothing,
        W = nothing) where {TS <: SensitivityFunction}
    return _vecjacobian(y, λ, p, t, S, S.sensealg.autojacvec, dgrad, dy, W)
end

function _vecjacobian!(dλ, y, λ, p, t, S::TS, isautojacvec::Bool, dgrad, dy,
        W) where {TS <: SensitivityFunction}
    @unpack sensealg, f = S
    prob = getprob(S)

    @unpack J, uf, f_cache, jac_config = S.diffcache

    if J isa DiffCache && dλ !== nothing
        J = get_tmp(J, dλ)
    end

    if !(prob isa Union{SteadyStateProblem, NonlinearProblem}) && dλ !== nothing
        if W === nothing
            if DiffEqBase.has_jac(f)
                f.jac(J, y, p, t) # Calculate the Jacobian into J
            else
                if typeof(t) !== typeof(uf.t)
                    # Handle the case of ForwardDiff.Dual from Rosenbrock
                    _uf = DiffEqBase.UJacobianWrapper(f, t, p)

                    # This is really slow and allocates, but it's a fallback only for a
                    # rare case so it can be optimized in the future
                    _f_cache = DiffEqBase.isinplace(prob) ? deepcopy(y) : nothing
                    _jac_config = build_jac_config(sensealg, _uf, t * dλ)
                    jacobian!(J, _uf, y, _f_cache, sensealg, _jac_config)
                else
                    uf.t = t
		    # @show size(uf.p)
		    # @show size(p)
		    uf.p = p
                    if inplace_sensitivity(S)
                        jacobian!(J, uf, y, f_cache, sensealg, jac_config)
                    else
                        J = jacobian(uf, y, sensealg)
                    end
                end
            end
        else
            if DiffEqBase.has_jac(f)
                f.jac(J, y, p, t, W) # Calculate the Jacobian into J
            else
                uf.t = t
                uf.p = p
                uf.W = W
                jacobian!(J, uf, y, f_cache, sensealg, jac_config)
            end
        end
        mul!(dλ', λ', J)
    end
    if dgrad !== nothing && !isempty(dgrad)
        @unpack pJ, pf, paramjac_config = S.diffcache
        if W === nothing
            if DiffEqBase.has_paramjac(f)
                # Calculate the parameter Jacobian into pJ
                f.paramjac(pJ, y, p, t)
            else
                pf.t = t
                pf.u = y
                if inplace_sensitivity(S)
                    jacobian!(pJ, pf, p, f_cache, sensealg, paramjac_config)
                else
                    temp = jacobian(pf, p, sensealg)
                    pJ .= temp
                end
            end
        else
            if DiffEqBase.has_paramjac(f)
                # Calculate the parameter Jacobian into pJ
                f.paramjac(pJ, y, p, t, W)
            else
                pf.t = t
                pf.u = y
                pf.W = W
                if inplace_sensitivity(S)
                    jacobian!(pJ, pf, p, f_cache, sensealg, paramjac_config)
                else
                    temp = jacobian(pf, p, sensealg)
                    pJ .= temp
                end
            end
        end
        mul!(dgrad', λ', pJ)
    end
    if dy !== nothing
        if W === nothing
            if inplace_sensitivity(S)
                f(dy, y, p, t)
            else
                recursive_copyto!(dy, vec(f(y, p, t)))
            end
        else
            if inplace_sensitivity(S)
                f(dy, y, p, t, W)
            else
                recursive_copyto!(dy, vec(f(y, p, t, W)))
            end
        end
    end
    return
end

const TRACKERVJP_NOTHING_MESSAGE = """
                                   `nothing` returned from a Tracker vector-Jacobian product (vjp) calculation.
                                   This indicates that your function `f` is not a function of `p` or `u`, i.e. that
                                   the derivative is constant zero. In many cases this is due to an error in
                                   the model definition, for example accidentally using a global parameter
                                   instead of the one in the model (`f(u,p,t)= _p .* u`).

                                   One common cause of this is using Flux neural networks with implicit parameters,
                                   for example `f(u,p,t) = NN(u)` does not use `p` and therefore will have a zero
                                   derivative. The answer is to use `Flux.destructure` in this case, for example:

                                   ```julia
                                   p,re = Flux.destructure(NN)
                                   f(u,p,t) = re(p)(u)
                                   prob = ODEProblem(f,u0,tspan,p)
                                   ```

                                   Note that restructuring outside of `f`, i.e. `reNN = re(p); f(u,p,t) = reNN(u)` will
                                   also trigger a zero gradient. The `p` must be used inside of `f`, not globally outside.

                                   If this zero gradient with respect to `u` or `p` is intended, then one can set
                                   `TrackerVJP(allow_nothing=true)` to override this error message. For example:

                                   ```julia
                                   solve(prob,alg,sensealg=InterpolatingAdjoint(autojacvec=TrackerVJP(allow_nothing=true)))
                                   ```
                                   """

struct TrackerVJPNothingError <: Exception end

function Base.showerror(io::IO, e::TrackerVJPNothingError)
    print(io, TRACKERVJP_NOTHING_MESSAGE)
end

function _vecjacobian!(dλ, y, λ, p, t, S::TS, isautojacvec::TrackerVJP, dgrad, dy,
        W) where {TS <: SensitivityFunction}
    @unpack sensealg = S
    f = unwrapped_f(S.f)

    if inplace_sensitivity(S)
        if W === nothing
            _dy, back = Tracker.forward(y, p) do u, p
                out_ = map(zero, u)
                f(out_, u, p, t)
                Tracker.collect(out_)
            end
        else
            _dy, back = Tracker.forward(y, p) do u, p
                out_ = map(zero, u)
                f(out_, u, p, t, W)
                Tracker.collect(out_)
            end
        end

        if !(typeof(_dy) isa TrackedArray) && !(eltype(_dy) <: Tracker.TrackedReal) &&
           !sensealg.autojacvec.allow_nothing
            throw(TrackerVJPNothingError())
        end

        # Grab values from `_dy` before `back` in case mutated
        dy !== nothing && recursive_copyto!(dy, Tracker.data(_dy))

        tmp1, tmp2 = Tracker.data.(back(λ))
        dλ !== nothing && recursive_copyto!(dλ, tmp1)
        dgrad !== nothing && recursive_copyto!(dgrad, tmp2)
    else
        if W === nothing
            _dy, back = Tracker.forward(y, p) do u, p
                Tracker.collect(f(u, p, t))
            end
        else
            _dy, back = Tracker.forward(y, p) do u, p
                Tracker.collect(f(u, p, t, W))
            end
        end

        if !(typeof(_dy) isa TrackedArray) && !(eltype(_dy) <: Tracker.TrackedReal) &&
           !sensealg.autojacvec.allow_nothing
            throw(TrackerVJPNothingError())
        end

        # Grab values from `_dy` before `back` in case mutated
        dy !== nothing && recursive_copyto!(dy, Tracker.data(_dy))

        tmp1, tmp2 = Tracker.data.(back(λ))
        dλ !== nothing && recursive_copyto!(dλ, tmp1)
        dgrad !== nothing && recursive_copyto!(dgrad, tmp2)
    end
    return
end

function _vecjacobian!(dλ, y, λ, p, t, S::TS, isautojacvec::ReverseDiffVJP, dgrad, dy,
        W) where {TS <: SensitivityFunction}
    @unpack sensealg = S
    prob = getprob(S)
    f = unwrapped_f(S.f)

    if p isa DiffEqBase.NullParameters
        _p = similar(y, (0,))
    else
        _p = p
    end

    if p === nothing || p isa SciMLBase.NullParameters
	    tunables, repack = p, identity
    else
	    tunables, repack, aliases = canonicalize(Tunable(), p)
    end

    u0 = state_values(prob)
    if prob isa Union{SteadyStateProblem, NonlinearProblem} ||
       (eltype(λ) <: eltype(u0) && t isa eltype(u0) &&
        compile_tape(sensealg.autojacvec))
        tape = S.diffcache.paramjac_config

        ## These other cases happen due to autodiff in stiff ODE solvers
    elseif inplace_sensitivity(S)
        _y = eltype(y) === eltype(λ) ? y : convert.(promote_type(eltype(y), eltype(λ)), y)
        if W === nothing
            tape = ReverseDiff.GradientTape((_y, _p, [t])) do u, p, t
                du1 = similar(u, size(u))
                f(du1, u, p, first(t))
                return vec(du1)
            end
        else
            _W = eltype(W) === eltype(λ) ? W :
                 convert.(promote_type(eltype(W), eltype(λ)), W)
            tape = ReverseDiff.GradientTape((_y, _p, [t], _W)) do u, p, t, Wloc
                du1 = p !== nothing && p !== DiffEqBase.NullParameters() ?
                      similar(p, size(u)) : similar(u)
                f(du1, u, p, first(t), Wloc)
                return vec(du1)
            end
        end
    else
        _y = eltype(y) === eltype(λ) ? y : convert.(promote_type(eltype(y), eltype(λ)), y)
        if W === nothing
            tape = ReverseDiff.GradientTape((_y, _p, [t])) do u, p, t
                vec(f(u, p, first(t)))
            end
        else
            _W = eltype(W) === eltype(λ) ? W :
                 convert.(promote_type(eltype(W), eltype(λ)), W)
            tape = ReverseDiff.GradientTape((_y, _p, [t], _W)) do u, p, t, Wloc
                vec(f(u, p, first(t), Wloc))
            end
        end
    end

    if prob isa Union{SteadyStateProblem, NonlinearProblem}
        tu, tp = ReverseDiff.input_hook(tape)
    else
        if W === nothing
            tu, tp, tt = ReverseDiff.input_hook(tape)
        else
            tu, tp, tt, tW = ReverseDiff.input_hook(tape)
        end
    end
    output = ReverseDiff.output_hook(tape)
    ReverseDiff.unseed!(tu) # clear any "leftover" derivatives from previous calls
    ReverseDiff.unseed!(tp)
    if !(prob isa Union{SteadyStateProblem, NonlinearProblem})
        ReverseDiff.unseed!(tt)
    end
    W !== nothing && ReverseDiff.unseed!(tW)
    ReverseDiff.value!(tu, y)
    p isa DiffEqBase.NullParameters || ReverseDiff.value!(tp, tunables)
    if !(prob isa Union{SteadyStateProblem, NonlinearProblem})
        ReverseDiff.value!(tt, [t])
    end
    W !== nothing && ReverseDiff.value!(tW, W)
    ReverseDiff.forward_pass!(tape)
    ReverseDiff.increment_deriv!(output, λ)
    ReverseDiff.reverse_pass!(tape)
    dλ !== nothing && copyto!(vec(dλ), ReverseDiff.deriv(tu))
    dgrad !== nothing && copyto!(vec(dgrad), ReverseDiff.deriv(tp))
    ReverseDiff.pull_value!(output)
    dy !== nothing && copyto!(vec(dy), ReverseDiff.value(output))
    return
end

const ZYGOTEVJP_NOTHING_MESSAGE = """
                                  `nothing` returned from a Zygote vector-Jacobian product (vjp) calculation.
                                  This indicates that your function `f` is not a function of `p` or `u`, i.e. that
                                  the derivative is constant zero. In many cases this is due to an error in
                                  the model definition, for example accidentally using a global parameter
                                  instead of the one in the model (`f(u,p,t)= _p .* u`).

                                  One common cause of this is using Flux neural networks with implicit parameters,
                                  for example `f(u,p,t) = NN(u)` does not use `p` and therefore will have a zero
                                  derivative. The answer is to use `Flux.destructure` in this case, for example:

                                  ```julia
                                  p,re = Flux.destructure(NN)
                                  f(u,p,t) = re(p)(u)
                                  prob = ODEProblem(f,u0,tspan,p)
                                  ```

                                  Note that restructuring outside of `f`, i.e. `reNN = re(p); f(u,p,t) = reNN(u)` will
                                  also trigger a zero gradient. The `p` must be used inside of `f`, not globally outside.

                                  If this zero gradient with respect to `u` or `p` is intended, then one can set
                                  `ZygoteVJP(allow_nothing=true)` to override this error message, for example:

                                  ```julia
                                  solve(prob,alg,sensealg=InterpolatingAdjoint(autojacvec=ZygoteVJP(allow_nothing=true)))
                                  ```
                                  """

struct ZygoteVJPNothingError <: Exception end

function Base.showerror(io::IO, e::ZygoteVJPNothingError)
    print(io, ZYGOTEVJP_NOTHING_MESSAGE)
end

function _vecjacobian!(dλ, y, λ, p, t, S::TS, isautojacvec::ZygoteVJP, dgrad, dy,
        W) where {TS <: SensitivityFunction}
    @unpack sensealg = S
    prob = getprob(S)
    f = unwrapped_f(S.f)

    if inplace_sensitivity(S)
        if W === nothing
            _dy, back = Zygote.pullback(y, p) do u, p
                out_ = Zygote.Buffer(similar(u))
                f(out_, u, p, t)
                vec(copy(out_))
            end
        else
            _dy, back = Zygote.pullback(y, p) do u, p
                out_ = Zygote.Buffer(similar(u))
                f(out_, u, p, t, W)
                vec(copy(out_))
            end
        end

        # Grab values from `_dy` before `back` in case mutated
        dy !== nothing && recursive_copyto!(dy, _dy)

        tmp1, tmp2 = back(λ)
        dλ !== nothing && recursive_copyto!(dλ, tmp1)
        if dgrad !== nothing
            if tmp2 === nothing && !sensealg.autojacvec.allow_nothing
                throw(ZygoteVJPNothingError())
            else
                !isempty(dgrad) && recursive_copyto!(dgrad, tmp2)
            end
        end
    else
        if W === nothing
            _dy, back = Zygote.pullback(y, p) do u, p
                vec(f(u, p, t))
            end
        else
            _dy, back = Zygote.pullback(y, p) do u, p
                vec(f(u, p, t, W))
            end
        end

        # Grab values from `_dy` before `back` in case mutated
        dy !== nothing && recursive_copyto!(dy, _dy)

        tmp1, tmp2 = back(λ)
        if tmp1 === nothing && !sensealg.autojacvec.allow_nothing
            throw(ZygoteVJPNothingError())
        elseif tmp1 !== nothing
            dλ !== nothing && recursive_copyto!(dλ, tmp1)
        end

        if dgrad !== nothing
            if tmp2 === nothing && !sensealg.autojacvec.allow_nothing
                throw(ZygoteVJPNothingError())
            elseif tmp2 !== nothing
                !isempty(dgrad) && recursive_copyto!(dgrad, tmp2)
            end
        end
    end
    return
end

function _vecjacobian(y, λ, p, t, S::TS, isautojacvec::ZygoteVJP, dgrad, dy,
        W) where {TS <: SensitivityFunction}
    @unpack sensealg = S
    prob = getprob(S)
    f = unwrapped_f(S.f)

    if W === nothing
        _dy, back = Zygote.pullback(y, p) do u, p
            vec(f(u, p, t))
        end
    else
        _dy, back = Zygote.pullback(y, p) do u, p
            vec(f(u, p, t, W))
        end
    end

    # Grab values from `_dy` before `back` in case mutated
    dy !== nothing && recursive_copyto!(dy, _dy)

    tmp1, tmp2 = back(λ)
    if tmp1 === nothing && !sensealg.autojacvec.allow_nothing
        throw(ZygoteVJPNothingError())
    elseif tmp1 !== nothing
        dλ = vec(tmp1)
    end

    if dgrad !== nothing
        if tmp2 === nothing && !sensealg.autojacvec.allow_nothing
            throw(ZygoteVJPNothingError())
        elseif tmp2 !== nothing
            recursive_copyto!(dgrad, tmp2)
        end
    end
    return dy, dλ, dgrad
end

function _vecjacobian!(dλ, y, λ, p, t, S::TS, isautojacvec::EnzymeVJP, dgrad, dy,
        W) where {TS <: SensitivityFunction}
    @unpack sensealg = S
    f = unwrapped_f(S.f)

    prob = getprob(S)
    _p = parameter_values(prob)
    if _p === nothing || _p isa SciMLBase.NullParameters
        tunables, repack = _p, identity
    else
        tunables, repack, _ = canonicalize(Tunable(), _p)
    end

    _tmp1, tmp2, _tmp3, _tmp4, _tmp5, _tmp6 = S.diffcache.paramjac_config

    if _tmp1 isa FixedSizeDiffCache
        tmp1 = get_tmp(_tmp1, dλ)
        tmp3 = get_tmp(_tmp3, dλ)
        tmp4 = get_tmp(_tmp4, dλ)
        ytmp = get_tmp(_tmp5, dλ)
    else
        tmp1 = _tmp1
        tmp3 = _tmp3
        tmp4 = _tmp4
        ytmp = _tmp5
    end

    tmp1 .= 0 # should be removed for dλ
    ytmp .= y

    #if dgrad !== nothing
    #  tmp2 = dgrad
    #else
    dup = if !(tmp2 isa DiffEqBase.NullParameters)
        # tmp2 .= 0
        tmp2 = Enzyme.make_zero(tmp2)
        Enzyme.Duplicated(p, repack(tmp2))
    else
        Enzyme.Const(p)
    end
    #end

    #if dy !== nothing
    #      tmp3 = dy
    #else
    tmp3 .= 0
    #end

    vec(tmp4) .= vec(λ)

    isautojacvec = get_jacvec(sensealg)

    if inplace_sensitivity(S)
        if W === nothing
            Enzyme.autodiff(Enzyme.Reverse, Enzyme.Duplicated(S.diffcache.pf, _tmp6),
                Enzyme.Const, Enzyme.Duplicated(tmp3, tmp4),
                Enzyme.Duplicated(ytmp, tmp1),
                dup,
                Enzyme.Const(t))
        else
            Enzyme.autodiff(Enzyme.Reverse, Enzyme.Duplicated(S.diffcache.pf, _tmp6),
                Enzyme.Const, Enzyme.Duplicated(tmp3, tmp4),
                Enzyme.Duplicated(ytmp, tmp1),
                dup,
                Enzyme.Const(t), Enzyme.Const(W))
        end
        dλ !== nothing && recursive_copyto!(dλ, tmp1)
        dgrad !== nothing && !(tmp2 isa DiffEqBase.NullParameters) &&
            recursive_copyto!(dgrad, tmp2)
        dy !== nothing && recursive_copyto!(dy, tmp3)
    else
        if W === nothing
            Enzyme.autodiff(Enzyme.Reverse, Enzyme.Duplicated(S.diffcache.pf, _tmp6),
                Enzyme.Const, Enzyme.Duplicated(tmp3, tmp4),
                Enzyme.Duplicated(ytmp, tmp1),
                dup, Enzyme.Const(t))
        else
            Enzyme.autodiff(Enzyme.Reverse, Enzyme.Duplicated(S.diffcache.pf, _tmp6),
                Enzyme.Const, Enzyme.Duplicated(tmp3, tmp4),
                Enzyme.Duplicated(ytmp, tmp1),
                dup, Enzyme.Const(t), Enzyme.Const(W))
        end
        if dy !== nothing
            out_ = if W === nothing
                f(y, p, t)
            else
                f(y, p, t, W)
            end
            recursive_copyto!(dy, out_)
        end
        dλ !== nothing && recursive_copyto!(dλ, tmp1)
        dgrad !== nothing && !(tmp2 isa DiffEqBase.NullParameters) &&
            recursive_copyto!(dgrad, tmp2)
        dy !== nothing && recursive_copyto!(dy, tmp3)
    end
    return
end

function jacNoise!(λ, y, p, t, S::SensitivityFunction;
        dgrad = nothing, dλ = nothing, dy = nothing)
    _jacNoise!(λ, y, p, t, S, S.sensealg.autojacvec, dgrad, dλ, dy)
    return
end

function _jacNoise!(λ, y, p, t, S::TS, isnoise::Bool, dgrad, dλ,
        dy) where {TS <: SensitivityFunction}
    @unpack sensealg, f = S
    prob = getprob(S)

    if dgrad !== nothing
        @unpack pJ, pf, f_cache, paramjac_noise_config = S.diffcache
        if DiffEqBase.has_paramjac(f)
            # Calculate the parameter Jacobian into pJ
            f.paramjac(pJ, y, p, t)
        else
            pf.t = t
            pf.u = y
            if inplace_sensitivity(S)
                jacobian!(pJ, pf, p, nothing, sensealg, nothing)
                #jacobian!(pJ, pf, p, f_cache, sensealg, paramjac_noise_config)
            else
                temp = jacobian(pf, p, sensealg)
                pJ .= temp
            end
        end

        if StochasticDiffEq.is_diagonal_noise(prob)
            pJt = transpose(λ) .* transpose(pJ)
            recursive_copyto!(dgrad, pJt)
        else
            m = size(prob.noise_rate_prototype)[2]
            for i in 1:m
                tmp = λ' * pJ[((i - 1) * m + 1):(i * m), :]
                if dgrad !== nothing
                    if tmp !== nothing
                        !isempty(dgrad) && (dgrad[:, i] .= vec(tmp))
                    end
                end
            end
        end
    end

    if dλ !== nothing &&
       (isnoisemixing(sensealg) || !StochasticDiffEq.is_diagonal_noise(prob))
        @unpack J, uf, f_cache, jac_noise_config = S.diffcache
        if dy !== nothing
            if inplace_sensitivity(S)
                f(dy, y, p, t)
            else
                dy .= f(y, p, t)
            end
        end

        if DiffEqBase.has_jac(f)
            f.jac(J, y, p, t) # Calculate the Jacobian into J
        else
            if inplace_sensitivity(S)
                if dy !== nothing
                    ForwardDiff.jacobian!(J, uf, dy, y)
                else
                    if StochasticDiffEq.is_diagonal_noise(prob)
                        dy = similar(y)
                    else
                        dy = similar(prob.noise_rate_prototype)
                        f(dy, y, p, t)
                        ForwardDiff.jacobian!(J, uf, dy, y)
                    end
                    f(dy, y, p, t)
                    ForwardDiff.jacobian!(J, uf, dy, y)
                end
            else
                tmp = ForwardDiff.jacobian(uf, y)
                J .= tmp
            end
            #  uf.t = t
            #  uf.p = p
            #  jacobian!(J, uf, y, nothing, sensealg, nothing)
        end

        if StochasticDiffEq.is_diagonal_noise(prob)
            Jt = transpose(λ) .* transpose(J)
            recursive_copyto!(dλ, Jt)
        else
            for i in 1:m
                tmp = λ' * J[((i - 1) * m + 1):(i * m), :]
                dλ[:, i] .= vec(tmp)
            end
        end
    end
    return
end

function _jacNoise!(λ, y, p, t, S::TS, isnoise::ReverseDiffVJP, dgrad, dλ,
        dy) where {TS <: SensitivityFunction}
    @unpack sensealg, = S
    prob = getprob(S)
    f = unwrapped_f(S.f)

    # number of Wiener processes
    noise_rate_prototype = prob.noise_rate_prototype
    m = noise_rate_prototype === nothing ? length(y) : size(noise_rate_prototype)[2]

    for i in 1:m
        tapei = S.diffcache.paramjac_noise_config[i]
        tu, tp, tt = ReverseDiff.input_hook(tapei)
        output = ReverseDiff.output_hook(tapei)
        ReverseDiff.unseed!(tu) # clear any "leftover" derivatives from previous calls
        ReverseDiff.unseed!(tp)
        ReverseDiff.unseed!(tt)
        ReverseDiff.value!(tu, y)
        ReverseDiff.value!(tp, p)
        ReverseDiff.value!(tt, [t])
        ReverseDiff.forward_pass!(tapei)
        if StochasticDiffEq.is_diagonal_noise(prob)
            ReverseDiff.increment_deriv!(output, λ[i])
        else
            ReverseDiff.increment_deriv!(output, λ)
        end
        ReverseDiff.reverse_pass!(tapei)

        deriv = ReverseDiff.deriv(tp)
        if dgrad !== nothing
            if deriv !== nothing
                !isempty(dgrad) && (dgrad[:, i] .= vec(deriv))
            end
        end
        ReverseDiff.pull_value!(output)

        if StochasticDiffEq.is_diagonal_noise(prob)
            dλ !== nothing && (dλ[:, i] .= vec(ReverseDiff.deriv(tu)))
            dy !== nothing && (dy[i] = ReverseDiff.value(output))
        else
            dλ !== nothing && (dλ[:, i] .= vec(ReverseDiff.deriv(tu)))
            dy !== nothing && (dy[:, i] .= vec(ReverseDiff.value(output)))
        end
    end
    return
end

function _jacNoise!(λ, y, p, t, S::TS, isnoise::ZygoteVJP, dgrad, dλ,
        dy) where {TS <: SensitivityFunction}
    @unpack sensealg = S
    prob = getprob(S)
    p_ = parameter_values(prob)

    if p_ === nothing || p_ isa SciMLBase.NullParameters
        tunables, repack = p_, identity
    else
        tunables, repack, _ = canonicalize(Tunable(), p_)
    end
    f = unwrapped_f(S.f)

    # number of Wiener processes
    noise_rate_prototype = prob.noise_rate_prototype
    m = noise_rate_prototype === nothing ? length(y) : size(noise_rate_prototype)[2]

    if StochasticDiffEq.is_diagonal_noise(prob)
        if VERSION < v"1.9" # pre "stack" function
            for i in 1:m
                if inplace_sensitivity(S)
                    _dy, back = Zygote.pullback(y, p) do u, p
<<<<<<< HEAD
                        out_ = Zygote.Buffer(similar(u))
                        f(out_, u, repack(p), t)
=======
                        out_ = Zygote.Buffer(zero(u))
                        f(out_, u, p, t)
>>>>>>> 8dd3bdf6
                        copy(out_[i])
                    end
                else
                    _dy, back = Zygote.pullback(y, p) do u, p
                        f(u, repack(p), t)[i]
                    end
                end
                tmp1, tmp2 = back(λ[i]) #issue: tmp2 = zeros(p)
                if dgrad !== nothing
                    if tmp2 !== nothing
                        !isempty(dgrad) && (dgrad[:, i] .= vec(tmp2))
                    end
                end
                dλ !== nothing && (dλ[:, i] .= vec(tmp1))
                dy !== nothing && (dy[i] = _dy)
            end
        else
            if inplace_sensitivity(S)
                _dy, back = Zygote.pullback(y, p) do u, p
<<<<<<< HEAD
                    out_ = Zygote.Buffer(similar(u))
                    f(out_, u, repack(p), t)
=======
                    out_ = Zygote.Buffer(zero(u))
                    f(out_, u, p, t)
>>>>>>> 8dd3bdf6
                    copy(out_)
                end
            else
                _dy, back = Zygote.pullback(y, p) do u, p
                    f(u, repack(p), t)
                end
            end
            out = [back(x) for x in eachcol(Diagonal(λ))]
            if dgrad !== nothing
                tmp2 = last.(out)
                if !(eltype(tmp2) isa Nothing)
                    !isempty(dgrad) && (dgrad .= stack(tmp2))
                end
            end
            dλ !== nothing && (dλ .= stack(first.(out)))
            dy !== nothing && (dy .= _dy)
        end
    else
        if inplace_sensitivity(S)
            for i in 1:m
                _dy, back = Zygote.pullback(y, p) do u, p
<<<<<<< HEAD
                    out_ = Zygote.Buffer(similar(prob.noise_rate_prototype))
                        f(out_, u, repack(p), t)
=======
                    out_ = Zygote.Buffer(zero(prob.noise_rate_prototype))
                    f(out_, u, p, t)
>>>>>>> 8dd3bdf6
                    copy(out_[:, i])
                end
                tmp1, tmp2 = back(λ)#issue with Zygote.Buffer
                if dgrad !== nothing
                    if tmp2 !== nothing
                        !isempty(dgrad) && (dgrad[:, i] .= vec(tmp2))
                    end
                end
                dλ !== nothing && (dλ[:, i] .= vec(tmp1))
                dy !== nothing && (dy[:, i] .= vec(_dy))
            end
        else
            for i in 1:m
                _dy, back = Zygote.pullback(y, p) do u, p
                    f(u, repack(p), t)[:, i]
                end
                tmp1, tmp2 = back(λ)
                if dgrad !== nothing
                    if tmp2 !== nothing
                        !isempty(dλ) && (dgrad[:, i] .= vec(tmp2))
                    end
                end
                if tmp1 === nothing
                    # if a column of the noise matrix is zero, Zygote returns nothing.
                    dλ !== nothing && (dλ[:, i] .= false)
                else
                    dλ !== nothing && (dλ[:, i] .= vec(tmp1))
                end
                dy !== nothing && (dy[:, i] .= vec(_dy))
            end
        end
    end
    return
end

function accumulate_cost!(dλ, y, p, t, S::TS,
        dgrad = nothing) where {TS <: SensitivityFunction}
    @unpack dgdu, dgdp, dg_val, g, g_grad_config = S.diffcache

    if dgdu !== nothing
        if dgdp === nothing
            dgdu(dg_val, y, p, t)
            dλ .-= vec(dg_val)
        else
            dgdu(dg_val[1], y, p, t)
            dλ .-= vec(dg_val[1])
            if dgrad !== nothing
                dgdp(dg_val[2], y, p, t)
                dgrad .-= vec(dg_val[2])
            end
        end
    else
        g[1].t = t
        g[1].p = p
        gradient!(dg_val[1], g[1], y, S.sensealg, g_grad_config[1])
        dλ .-= vec(dg_val[1])
        if dgrad !== nothing
            g[2].t = t
            g[2].u = y
            gradient!(dg_val[2], g[2], p, S.sensealg, g_grad_config[2])
            dgrad .-= vec(dg_val[2])
        end
    end
    return nothing
end

function accumulate_cost(dλ, y, p, t, S::TS,
        dgrad = nothing) where {TS <: SensitivityFunction}
    @unpack dgdu, dgdp = S.diffcache

    dλ -= dgdu(y, p, t)
    if dgdp !== nothing
        if dgrad !== nothing
            dgrad -= dgdp(y, p, t)
        end
    end
    return dλ, dgrad
end

function build_jac_config(alg, uf, u)
    if alg_autodiff(alg)
        jac_config = ForwardDiff.JacobianConfig(uf, u, u,
            ForwardDiff.Chunk{
                determine_chunksize(u,
                alg)}())
    else
        if diff_type(alg) != Val{:complex}
            jac_config = FiniteDiff.JacobianCache(zero(u), zero(u),
                zero(u), diff_type(alg))
        else
            tmp = Complex{eltype(u)}.(u)
            du1 = Complex{eltype(u)}.(du1)
            jac_config = FiniteDiff.JacobianCache(tmp, du1, nothing, diff_type(alg))
        end
    end
    jac_config
end

function build_param_jac_config(alg, pf, u, p)
    if alg_autodiff(alg)
        jac_config = ForwardDiff.JacobianConfig(pf, u, p,
            ForwardDiff.Chunk{
                determine_chunksize(p,
                alg)}())
    else
        if diff_type(alg) != Val{:complex}
            jac_config = FiniteDiff.JacobianCache(similar(p), similar(u),
                similar(u), diff_type(alg))
        else
            tmp = Complex{eltype(p)}.(p)
            du1 = Complex{eltype(u)}.(u)
            jac_config = FiniteDiff.JacobianCache(tmp, du1, nothing, diff_type(alg))
        end
    end
    jac_config
end

function build_grad_config(alg, tf, du1, t)
    if alg_autodiff(alg)
        grad_config = ForwardDiff.GradientConfig(tf, du1,
            ForwardDiff.Chunk{
                determine_chunksize(du1,
                alg),
            }())
    else
        grad_config = FiniteDiff.GradientCache(du1, t, diff_type(alg))
    end
    grad_config
end

function build_deriv_config(alg, tf, du1, t)
    if alg_autodiff(alg)
        grad_config = ForwardDiff.DerivativeConfig(tf, du1, t)
    else
        grad_config = FiniteDiff.DerivativeCache(du1, t, diff_type(alg))
    end
    grad_config
end<|MERGE_RESOLUTION|>--- conflicted
+++ resolved
@@ -917,13 +917,8 @@
             for i in 1:m
                 if inplace_sensitivity(S)
                     _dy, back = Zygote.pullback(y, p) do u, p
-<<<<<<< HEAD
-                        out_ = Zygote.Buffer(similar(u))
+                        out_ = Zygote.Buffer(zero(u))
                         f(out_, u, repack(p), t)
-=======
-                        out_ = Zygote.Buffer(zero(u))
-                        f(out_, u, p, t)
->>>>>>> 8dd3bdf6
                         copy(out_[i])
                     end
                 else
@@ -943,13 +938,8 @@
         else
             if inplace_sensitivity(S)
                 _dy, back = Zygote.pullback(y, p) do u, p
-<<<<<<< HEAD
-                    out_ = Zygote.Buffer(similar(u))
+                    out_ = Zygote.Buffer(zero(u))
                     f(out_, u, repack(p), t)
-=======
-                    out_ = Zygote.Buffer(zero(u))
-                    f(out_, u, p, t)
->>>>>>> 8dd3bdf6
                     copy(out_)
                 end
             else
@@ -971,13 +961,8 @@
         if inplace_sensitivity(S)
             for i in 1:m
                 _dy, back = Zygote.pullback(y, p) do u, p
-<<<<<<< HEAD
-                    out_ = Zygote.Buffer(similar(prob.noise_rate_prototype))
-                        f(out_, u, repack(p), t)
-=======
                     out_ = Zygote.Buffer(zero(prob.noise_rate_prototype))
-                    f(out_, u, p, t)
->>>>>>> 8dd3bdf6
+                    f(out_, u, repack(p), t)
                     copy(out_[:, i])
                 end
                 tmp1, tmp2 = back(λ)#issue with Zygote.Buffer
