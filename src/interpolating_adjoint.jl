--- conflicted
+++ resolved
@@ -58,13 +58,8 @@
             end
             dt = choose_dt((_sol.W.t[idx1] - _sol.W.t[idx1 + 1]), _sol.W.t, interval)
 
-<<<<<<< HEAD
             time = current_time(_sol)
             cpsol = solve(remake(sol.prob, tspan = interval, u0 = sol(interval[1]),
-=======
-            cpsol = solve(
-                remake(sol.prob, tspan = interval, u0 = sol(interval[1]),
->>>>>>> da448901
                     noise = forwardnoise),
                 sol.alg, save_noise = false; dt = dt, tstops = current_time(_sol, idx1:length(time)),
                 tols...)
@@ -269,7 +264,6 @@
 
 # g is either g(t,u,p) or discrete g(t,u,i)
 @noinline function ODEAdjointProblem(sol, sensealg::InterpolatingAdjoint, alg,
-<<<<<<< HEAD
     t = nothing,
     dgdu_discrete::DG1 = nothing,
     dgdp_discrete::DG2 = nothing,
@@ -281,19 +275,6 @@
     callback = CallbackSet(),
     reltol = nothing, abstol = nothing,
     kwargs...) where {DG1, DG2, DG3, DG4, G, RetCB}
-=======
-        t = nothing,
-        dgdu_discrete::DG1 = nothing,
-        dgdp_discrete::DG2 = nothing,
-        dgdu_continuous::DG3 = nothing,
-        dgdp_continuous::DG4 = nothing,
-        g::G = nothing,
-        ::Val{RetCB} = Val(false);
-        checkpoints = sol.t,
-        callback = CallbackSet(),
-        reltol = nothing, abstol = nothing,
-        kwargs...) where {DG1, DG2, DG3, DG4, G, RetCB}
->>>>>>> da448901
     dgdu_discrete === nothing && dgdu_continuous === nothing && g === nothing &&
         error("Either `dgdu_discrete`, `dgdu_continuous`, or `g` must be specified.")
     t !== nothing && dgdu_discrete === nothing && dgdp_discrete === nothing &&
@@ -404,7 +385,6 @@
 end
 
 @noinline function SDEAdjointProblem(sol, sensealg::InterpolatingAdjoint, alg,
-<<<<<<< HEAD
     t = nothing,
     dgdu_discrete::DG1 = nothing,
     dgdp_discrete::DG2 = nothing,
@@ -416,19 +396,6 @@
     reltol = nothing, abstol = nothing,
     diffusion_jac = nothing, diffusion_paramjac = nothing,
     kwargs...) where {DG1, DG2, DG3, DG4, G}
-=======
-        t = nothing,
-        dgdu_discrete::DG1 = nothing,
-        dgdp_discrete::DG2 = nothing,
-        dgdu_continuous::DG3 = nothing,
-        dgdp_continuous::DG4 = nothing,
-        g::G = nothing;
-        checkpoints = sol.t,
-        callback = CallbackSet(),
-        reltol = nothing, abstol = nothing,
-        diffusion_jac = nothing, diffusion_paramjac = nothing,
-        kwargs...) where {DG1, DG2, DG3, DG4, G}
->>>>>>> da448901
     dgdu_discrete === nothing && dgdu_continuous === nothing && g === nothing &&
         error("Either `dgdu_discrete`, `dgdu_continuous`, or `g` must be specified.")
     t !== nothing && dgdu_discrete === nothing && dgdp_discrete === nothing &&
@@ -560,7 +527,6 @@
 end
 
 @noinline function RODEAdjointProblem(sol, sensealg::InterpolatingAdjoint, alg,
-<<<<<<< HEAD
     t = nothing,
     dgdu_discrete::DG1 = nothing,
     dgdp_discrete::DG2 = nothing,
@@ -571,18 +537,6 @@
     callback = CallbackSet(),
     reltol = nothing, abstol = nothing,
     kwargs...) where {DG1, DG2, DG3, DG4, G}
-=======
-        t = nothing,
-        dgdu_discrete::DG1 = nothing,
-        dgdp_discrete::DG2 = nothing,
-        dgdu_continuous::DG3 = nothing,
-        dgdp_continuous::DG4 = nothing,
-        g::G = nothing;
-        checkpoints = sol.t,
-        callback = CallbackSet(),
-        reltol = nothing, abstol = nothing,
-        kwargs...) where {DG1, DG2, DG3, DG4, G}
->>>>>>> da448901
     dgdu_discrete === nothing && dgdu_continuous === nothing && g === nothing &&
         error("Either `dgdu_discrete`, `dgdu_continuous`, or `g` must be specified.")
     t !== nothing && dgdu_discrete === nothing && dgdp_discrete === nothing &&
