--- conflicted
+++ resolved
@@ -481,15 +481,11 @@
             vec(f(y, p, t))
         end
         tmp = back(λ)
-<<<<<<< HEAD
-        recursive_copyto!(out, tmp[1] === nothing ? nothing : ArrayPartition(tmp[1]))
-=======
         if tmp[1] === nothing
             recursive_copyto!(out, 0)
         else
-            recursive_copyto!(out, tmp[1])
-        end
->>>>>>> 8dd3bdf6
+            recursive_copyto!(out, ArrayPartition(tmp[1]))
+        end
     elseif sensealg.autojacvec isa EnzymeVJP
         tmp3, tmp4, tmp6 = paramjac_config
         tmp4 .= λ
