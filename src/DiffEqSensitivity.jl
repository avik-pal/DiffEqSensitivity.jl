__precompile__()

module DiffEqSensitivity

using DiffEqBase, ForwardDiff, DiffEqDiffTools, Statistics
using DiffEqCallbacks, QuadGK, RecursiveArrayTools, LinearAlgebra
<<<<<<< HEAD
using DataFrames, GLM, RecursiveArrayTools, Zygote
using Parameters: @unpack
=======
using DataFrames, GLM, RecursiveArrayTools
using Parameters: @unpack, @with_kw
>>>>>>> b16b9beb


abstract type SensitivityFunction end
abstract type GSAMethod end

include("derivative_wrappers.jl")
include("local_sensitivity.jl")
include("adjoint_sensitivity.jl")
include("morris_sensitivity.jl")
include("sobol_sensitivity.jl")
include("regression_sensitivity.jl")
include("DGSM.jl")

export extract_local_sensitivities

export ODELocalSensitivityFunction, ODELocalSensitivityProblem, SensitivityFunction,
       ODEAdjointSensitivityProblem, ODEAdjointProblem, AdjointSensitivityIntegrand,
       adjoint_sensitivities, adjoint_sensitivities_u0, Sobol, Morris, gsa,
       SensitivityAlg, regression_sensitivity, DGSM


end # module<|MERGE_RESOLUTION|>--- conflicted
+++ resolved
@@ -4,13 +4,8 @@
 
 using DiffEqBase, ForwardDiff, DiffEqDiffTools, Statistics
 using DiffEqCallbacks, QuadGK, RecursiveArrayTools, LinearAlgebra
-<<<<<<< HEAD
-using DataFrames, GLM, RecursiveArrayTools, Zygote
-using Parameters: @unpack
-=======
-using DataFrames, GLM, RecursiveArrayTools
+using DataFrames, GLM, Zygote
 using Parameters: @unpack, @with_kw
->>>>>>> b16b9beb
 
 
 abstract type SensitivityFunction end
