--- conflicted
+++ resolved
@@ -4,13 +4,8 @@
 
 using DiffEqBase, ForwardDiff, Tracker, DiffEqDiffTools, Statistics
 using DiffEqCallbacks, QuadGK, RecursiveArrayTools, LinearAlgebra
-<<<<<<< HEAD
-using DataFrames, GLM, Quadrature
-using Parameters: @unpack
-=======
-using DataFrames, GLM, RecursiveArrayTools
+using DataFrames, GLM, RecursiveArrayTools, Quadrature
 using Parameters: @unpack, @with_kw
->>>>>>> f0349b43
 
 
 abstract type SensitivityFunction end
