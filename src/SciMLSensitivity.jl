module SciMLSensitivity

using DiffEqBase, ForwardDiff, Tracker, FiniteDiff, Statistics
using DiffEqCallbacks, QuadGK, RecursiveArrayTools, LinearAlgebra
import SciMLBase: AbstractNonlinearProblem
using Adapt
using LinearSolve
using Parameters: @unpack
<<<<<<< HEAD
=======
import Accessors: @reset
using StochasticDiffEq
>>>>>>> 7c6bf228
import DiffEqNoiseProcess
import RandomNumbers: Xorshifts
using Random
import Zygote, ReverseDiff
import ArrayInterface
import Enzyme
import GPUArraysCore
using ADTypes
using SparseDiffTools
using SciMLOperators
using Functors
import TruncatedStacktraces
import SciMLStructures
import PreallocationTools: dualcache, get_tmp, DiffCache, LazyBufferCache,
                           FixedSizeDiffCache
import FunctionWrappersWrappers
using EllipsisNotation
using FunctionProperties: hasbranching

using SymbolicIndexingInterface
using SciMLStructures: canonicalize, Tunable, isscimlstructure

using Markdown

using Reexport
import ChainRulesCore: unthunk, @thunk, NoTangent, @not_implemented, Tangent, ZeroTangent
abstract type SensitivityFunction end
abstract type TransformedFunction end

import SciMLBase: unwrapped_f, _unwrap_val

import SciMLBase: AbstractOverloadingSensitivityAlgorithm, AbstractSensitivityAlgorithm,
                  AbstractForwardSensitivityAlgorithm, AbstractAdjointSensitivityAlgorithm,
                  AbstractSecondOrderSensitivityAlgorithm,
                  AbstractShadowingSensitivityAlgorithm,
                  AbstractTimeseriesSolution

include("utils.jl")
include("parameters_handling.jl")
include("sensitivity_algorithms.jl")
include("derivative_wrappers.jl")
include("sensitivity_interface.jl")
include("forward_sensitivity.jl")
include("adjoint_common.jl")
include("lss.jl")
include("nilss.jl")
include("nilsas.jl")
include("backsolve_adjoint.jl")
include("interpolating_adjoint.jl")
include("quadrature_adjoint.jl")
include("gauss_adjoint.jl")
include("callback_tracking.jl")
include("concrete_solve.jl")
include("second_order.jl")
include("steadystate_adjoint.jl")
include("sde_tools.jl")

export extract_local_sensitivities

export ODEForwardSensitivityFunction, ODEForwardSensitivityProblem, SensitivityFunction,
       ODEAdjointProblem, AdjointSensitivityIntegrand,
       SDEAdjointProblem, RODEAdjointProblem, SensitivityAlg,
       adjoint_sensitivities,
       ForwardLSSProblem, AdjointLSSProblem,
       NILSSProblem, NILSASProblem,
       shadow_forward, shadow_adjoint

export BacksolveAdjoint, QuadratureAdjoint, GaussAdjoint, InterpolatingAdjoint,
       TrackerAdjoint, ZygoteAdjoint, ReverseDiffAdjoint,
       ForwardSensitivity, ForwardDiffSensitivity,
       ForwardDiffOverAdjoint,
       SteadyStateAdjoint,
       ForwardLSS, AdjointLSS, NILSS, NILSAS

export second_order_sensitivities, second_order_sensitivity_product

export TrackerVJP, ZygoteVJP, EnzymeVJP, ReverseDiffVJP

export StochasticTransformedFunction

end # module<|MERGE_RESOLUTION|>--- conflicted
+++ resolved
@@ -6,11 +6,7 @@
 using Adapt
 using LinearSolve
 using Parameters: @unpack
-<<<<<<< HEAD
-=======
 import Accessors: @reset
-using StochasticDiffEq
->>>>>>> 7c6bf228
 import DiffEqNoiseProcess
 import RandomNumbers: Xorshifts
 using Random
