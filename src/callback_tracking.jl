--- conflicted
+++ resolved
@@ -191,14 +191,9 @@
         # if save_positions[2] = false, then the right limit is not saved. Thus, for 
         # the QuadratureAdjoint we would need to lift y from the left to the right limit.
         # However, one also needs to update dgrad later on.
-<<<<<<< HEAD
-        if (sensealg isa QuadratureAdjoint && !cb.save_positions[2]) || (sensealg isa InterpolatingAdjoint && ischeckpointing(sensealg))
-          w(y,y,integrator.p,integrator.t,tprev)
-=======
         if (sensealg isa QuadratureAdjoint && !cb.save_positions[2]) # || (sensealg isa InterpolatingAdjoint && ischeckpointing(sensealg))
           # lifting for InterpolatingAdjoint is not needed anymore. Callback is already applied. 
           w(y,y,integrator.p,integrator.t)
->>>>>>> 54710439
         end 
 
         if cb isa Union{ContinuousCallback,VectorContinuousCallback}
