struct AdjointDiffCache{UF, PF, G, TJ, PJT, uType, JC, GC, PJC, JNC, PJNC, rateType, DG1,
                        DG2, DI,
                        AI, FM}
    uf::UF
    pf::PF
    g::G
    J::TJ
    pJ::PJT
    dg_val::uType
    jac_config::JC
    g_grad_config::GC
    paramjac_config::PJC
    jac_noise_config::JNC
    paramjac_noise_config::PJNC
    f_cache::rateType
    dgdu::DG1
    dgdp::DG2
    diffvar_idxs::DI
    algevar_idxs::AI
    factorized_mass_matrix::FM
    issemiexplicitdae::Bool
end

"""
    adjointdiffcache(g,sensealg,discrete,sol,dg,alg;quad=false)

return (AdjointDiffCache, y)
"""
function adjointdiffcache(g::G, sensealg, discrete, sol, dgdu::DG1, dgdp::DG2, f, alg;
                          quad = false,
                          noiseterm = false, needs_jac = false) where {G, DG1, DG2}
    prob = sol.prob
    if prob isa Union{SteadyStateProblem, NonlinearProblem}
        @unpack u0, p = prob
        tspan = (nothing, nothing)
        #elseif prob isa SDEProblem
        #  @unpack tspan, u0, p = prob
    else
        @unpack u0, p, tspan = prob
    end

    # Remove any function wrappers: it breaks autodiff
    unwrappedf = unwrapped_f(f)

    numparams = p === nothing || p === DiffEqBase.NullParameters() ? 0 : length(p)
    numindvar = length(u0)
    isautojacvec = get_jacvec(sensealg)

    issemiexplicitdae = false
    mass_matrix = sol.prob.f.mass_matrix
    if mass_matrix isa UniformScaling
        factorized_mass_matrix = mass_matrix'
    elseif mass_matrix isa Tuple{UniformScaling, UniformScaling}
        factorized_mass_matrix = (I', I')
    else
        mass_matrix = mass_matrix'
        diffvar_idxs = findall(x -> any(!iszero, @view(mass_matrix[:, x])),
                               axes(mass_matrix, 2))
        algevar_idxs = setdiff(eachindex(u0), diffvar_idxs)
        # TODO: operator
        M̃ = @view mass_matrix[diffvar_idxs, diffvar_idxs]
        factorized_mass_matrix = lu(M̃, check = false)
        issuccess(factorized_mass_matrix) ||
            error("The submatrix corresponding to the differential variables of the mass matrix must be nonsingular!")
        isempty(algevar_idxs) || (issemiexplicitdae = true)
    end
    if !issemiexplicitdae
        diffvar_idxs = eachindex(u0)
        algevar_idxs = 1:0
    end

    if !needs_jac && !(issemiexplicitdae || !isautojacvec)
        J = nothing
    else
        if SciMLBase.forwarddiffs_model_time(alg)
            # 1 chunk is fine because it's only t
            J = dualcache(similar(u0, numindvar, numindvar),
                          ForwardDiff.pickchunksize(length(u0)))
        else
            J = similar(u0, numindvar, numindvar)
        end
    end

    if !discrete
        if dgdu !== nothing
            pg = nothing
            pg_config = nothing
            if dgdp !== nothing
                dg_val = (similar(u0, numindvar), similar(u0, numparams))
                dg_val[1] .= false
                dg_val[2] .= false
            else
                dg_val = similar(u0, numindvar) # number of funcs size
                dg_val .= false
            end
        else
            pgpu = UGradientWrapper(g, tspan[2], p)
            pgpu_config = build_grad_config(sensealg, pgpu, u0, p)
            pgpp = ParamGradientWrapper(g, tspan[2], u0)
            pgpp_config = build_grad_config(sensealg, pgpp, p, p)
            pg = (pgpu, pgpp)
            pg_config = (pgpu_config, pgpp_config)
            dg_val = (similar(u0, numindvar), similar(u0, numparams))
            dg_val[1] .= false
            dg_val[2] .= false
        end
    else
        dg_val = nothing
        pg = nothing
        pg_config = nothing
    end

    if DiffEqBase.has_jac(f) || (J === nothing)
        jac_config = nothing
        uf = nothing
    else
        if DiffEqBase.isinplace(prob)
            if !(prob isa RODEProblem)
                uf = DiffEqBase.UJacobianWrapper(unwrappedf, tspan[2], p)
            else
                uf = RODEUJacobianWrapper(unwrappedf, tspan[2], p, last(sol.W))
            end
            jac_config = build_jac_config(sensealg, uf, u0)
        else
            if !(prob isa RODEProblem)
                uf = DiffEqBase.UDerivativeWrapper(unwrappedf, tspan[2], p)
            else
                uf = RODEUDerivativeWrapper(unwrappedf, tspan[2], p, last(sol.W))
            end
            jac_config = nothing
        end
    end

    if prob isa Union{SteadyStateProblem, NonlinearProblem}
        y = copy(sol.u)
    else
        y = copy(sol.u[end])
    end

    if typeof(prob.p) <: DiffEqBase.NullParameters
        _p = similar(y, (0,))
    else
        _p = prob.p
    end

    @assert sensealg.autojacvec !== nothing

    if sensealg.autojacvec isa ReverseDiffVJP
        if prob isa Union{SteadyStateProblem, NonlinearProblem}
            if DiffEqBase.isinplace(prob)
                tape = ReverseDiff.GradientTape((y, _p)) do u, p
                    du1 = p !== nothing && p !== DiffEqBase.NullParameters() ?
                          similar(p, size(u)) : similar(u)
                    unwrappedf(du1, u, p, nothing)
                    return vec(du1)
                end
            else
                tape = ReverseDiff.GradientTape((y, _p)) do u, p
                    vec(unwrappedf(u, p, nothing))
                end
            end
        elseif noiseterm &&
               (!StochasticDiffEq.is_diagonal_noise(prob) || isnoisemixing(sensealg))
            tape = nothing
        else
            if DiffEqBase.isinplace(prob)
                if !(prob isa RODEProblem)
                    tape = ReverseDiff.GradientTape((y, _p, [tspan[2]])) do u, p, t
                        du1 = (p !== nothing && p !== DiffEqBase.NullParameters()) ?
                              similar(p, size(u)) : similar(u)
                        unwrappedf(du1, u, p, first(t))
                        return vec(du1)
                    end
                else
                    tape = ReverseDiff.GradientTape((y, _p, [tspan[2]], last(sol.W))) do u,
                                                                                         p,
                                                                                         t,
                                                                                         W
                        du1 = p !== nothing && p !== DiffEqBase.NullParameters() ?
                              similar(p, size(u)) : similar(u)
                        unwrappedf(du1, u, p, first(t), W)
                        return vec(du1)
                    end
                end
            else
                if !(prob isa RODEProblem)
                    tape = ReverseDiff.GradientTape((y, _p, [tspan[2]])) do u, p, t
                        vec(unwrappedf(u, p, first(t)))
                    end
                else
                    tape = ReverseDiff.GradientTape((y, _p, [tspan[2]], last(sol.W))) do u,
                                                                                         p,
                                                                                         t,
                                                                                         W
                        return unwrappedf(u, p, first(t), W)
                    end
                end
            end
        end

        if compile_tape(sensealg.autojacvec)
            paramjac_config = ReverseDiff.compile(tape)
        else
            paramjac_config = tape
        end

        pf = nothing
    elseif sensealg.autojacvec isa EnzymeVJP
        if typeof(prob.p) <: DiffEqBase.NullParameters
            if SciMLBase.forwarddiffs_model(alg)
                chunk = if sensealg.autojacvec.chunksize == 0
                    ForwardDiff.pickchunksize(length(u0))
                else
                    sensealg.autojacvec.chunksize
                end

                paramjac_config = dualcache(zero(y), chunk), prob.p,
                                  dualcache(zero(y), chunk),
                                  dualcache(zero(y), chunk)
            else
                paramjac_config = zero(y), prob.p, zero(y), zero(y)
            end
        else
            if SciMLBase.forwarddiffs_model(alg)
                chunk = if sensealg.autojacvec.chunksize == 0
                    ForwardDiff.pickchunksize(length(u0))
                else
                    sensealg.autojacvec.chunksize
                end

                paramjac_config = dualcache(zero(y), chunk),
                                  zero(_p),
                                  dualcache(zero(y), chunk),
                                  dualcache(zero(y), chunk)
            else
                paramjac_config = zero(y), zero(_p), zero(y), zero(y)
            end
        end
        pf = let f = unwrappedf
            if DiffEqBase.isinplace(prob) && prob isa RODEProblem
                function (out, u, _p, t, W)
                    f(out, u, _p, t, W)
                    nothing
                end
            elseif DiffEqBase.isinplace(prob)
                function (out, u, _p, t)
                    f(out, u, _p, t)
                    nothing
                end
            elseif !DiffEqBase.isinplace(prob) && prob isa RODEProblem
                function (out, u, _p, t, W)
                    out .= f(u, _p, t, W)
                    nothing
                end
            else
                !DiffEqBase.isinplace(prob)
                function (out, u, _p, t)
                    out .= f(u, _p, t)
                    nothing
                end
            end
        end
    elseif DiffEqBase.has_paramjac(f) || isautojacvec || quad ||
           sensealg.autojacvec isa EnzymeVJP
        paramjac_config = nothing
        pf = nothing
    else
        if DiffEqBase.isinplace(prob) &&
           !(p === nothing || p === DiffEqBase.NullParameters())
            if !(prob isa RODEProblem)
                pf = DiffEqBase.ParamJacobianWrapper(unwrappedf, tspan[1], y)
            else
                pf = RODEParamJacobianWrapper(unwrappedf, tspan[1], y, last(sol.W))
            end
            paramjac_config = build_param_jac_config(sensealg, pf, y, p)
        else
            if !(prob isa RODEProblem)
                pf = ParamGradientWrapper(unwrappedf, tspan[2], y)
            else
                pf = RODEParamGradientWrapper(unwrappedf, tspan[2], y, last(sol.W))
            end
            paramjac_config = nothing
        end
    end

    pJ = (quad || isautojacvec) ? nothing : similar(u0, numindvar, numparams)

    f_cache = DiffEqBase.isinplace(prob) ? deepcopy(u0) : nothing

    if noiseterm
        if sensealg.autojacvec isa ReverseDiffVJP
            jac_noise_config = nothing
            paramjac_noise_config = []

            if DiffEqBase.isinplace(prob)
                for i in 1:numindvar
                    function noisetape(indx)
                        if StochasticDiffEq.is_diagonal_noise(prob)
                            ReverseDiff.GradientTape((y, _p, [tspan[2]])) do u, p, t
                                du1 = p !== nothing && p !== DiffEqBase.NullParameters() ?
                                      similar(p, size(u)) : similar(u)
                                unwrappedf(du1, u, p, first(t))
                                return du1[indx]
                            end
                        else
                            ReverseDiff.GradientTape((y, _p, [tspan[2]])) do u, p, t
                                du1 = similar(p, size(prob.noise_rate_prototype))
                                du1 .= false
                                unwrappedf(du1, u, p, first(t))
                                return du1[:, indx]
                            end
                        end
                    end
                    tapei = noisetape(i)
                    if compile_tape(sensealg.autojacvec)
                        push!(paramjac_noise_config, ReverseDiff.compile(tapei))
                    else
                        push!(paramjac_noise_config, tapei)
                    end
                end
            else
                for i in 1:numindvar
                    function noisetapeoop(indx)
                        if StochasticDiffEq.is_diagonal_noise(prob)
                            ReverseDiff.GradientTape((y, _p, [tspan[2]])) do u, p, t
                                unwrappedf(u, p, first(t))[indx]
                            end
                        else
                            ReverseDiff.GradientTape((y, _p, [tspan[2]])) do u, p, t
                                unwrappedf(u, p, first(t))[:, indx]
                            end
                        end
                    end
                    tapei = noisetapeoop(i)
                    if compile_tape(sensealg.autojacvec)
                        push!(paramjac_noise_config, ReverseDiff.compile(tapei))
                    else
                        push!(paramjac_noise_config, tapei)
                    end
                end
            end
        elseif sensealg.autojacvec isa Bool
            if DiffEqBase.isinplace(prob)
                if StochasticDiffEq.is_diagonal_noise(prob)
                    pf = DiffEqBase.ParamJacobianWrapper(unwrappedf, tspan[1], y)
                    if isnoisemixing(sensealg)
                        uf = DiffEqBase.UJacobianWrapper(unwrappedf, tspan[2], p)
                        jac_noise_config = build_jac_config(sensealg, uf, u0)
                    else
                        jac_noise_config = nothing
                    end
                else
                    pf = ParamNonDiagNoiseJacobianWrapper(unwrappedf, tspan[1], y,
                                                          prob.noise_rate_prototype)
                    uf = UNonDiagNoiseJacobianWrapper(unwrappedf, tspan[2], p,
                                                      prob.noise_rate_prototype)
                    jac_noise_config = build_jac_config(sensealg, uf, u0)
                end
                paramjac_noise_config = build_param_jac_config(sensealg, pf, y, p)
            else
                if StochasticDiffEq.is_diagonal_noise(prob)
                    pf = ParamGradientWrapper(unwrappedf, tspan[2], y)
                    if isnoisemixing(sensealg)
                        uf = DiffEqBase.UDerivativeWrapper(unwrappedf, tspan[2], p)
                    end
                else
                    pf = ParamNonDiagNoiseGradientWrapper(unwrappedf, tspan[1], y)
                    uf = UNonDiagNoiseGradientWrapper(unwrappedf, tspan[2], p)
                end
                paramjac_noise_config = nothing
                jac_noise_config = nothing
            end
            if StochasticDiffEq.is_diagonal_noise(prob)
                pJ = similar(u0, numindvar, numparams)
                if isnoisemixing(sensealg)
                    J = similar(u0, numindvar, numindvar)
                end
            else
                pJ = similar(u0, numindvar * numindvar, numparams)
                J = similar(u0, numindvar * numindvar, numindvar)
            end

        else
            paramjac_noise_config = nothing
            jac_noise_config = nothing
        end
    else
        paramjac_noise_config = nothing
        jac_noise_config = nothing
    end

    adjoint_cache = AdjointDiffCache(uf, pf, pg, J, pJ, dg_val,
                                     jac_config, pg_config, paramjac_config,
                                     jac_noise_config, paramjac_noise_config,
                                     f_cache, dgdu, dgdp, diffvar_idxs, algevar_idxs,
                                     factorized_mass_matrix, issemiexplicitdae)

    return adjoint_cache, y
end

function getprob(S::SensitivityFunction)
    (S isa ODEBacksolveSensitivityFunction) ? S.prob : S.sol.prob
end
inplace_sensitivity(S::SensitivityFunction) = isinplace(getprob(S))

struct ReverseLossCallback{λType, timeType, yType, RefType, FMType, AlgType, dg1Type,
                           dg2Type,
<<<<<<< HEAD
                           cacheType, solType, ΔλasType}
=======
                           cacheType, fType, solType}
>>>>>>> 99772f4a
    isq::Bool
    λ::λType
    t::timeType
    y::yType
    cur_time::RefType
    idx::Int
    F::FMType
    sensealg::AlgType
    dgdu::dg1Type
    dgdp::dg2Type
    diffcache::cacheType
    f::fType
    sol::solType
    Δλas::ΔλasType
end

function ReverseLossCallback(sensefun, λ, t, dgdu, dgdp, cur_time)
    @unpack sensealg, y = sensefun
    isq = (sensealg isa QuadratureAdjoint)

    @unpack factorized_mass_matrix = sensefun.diffcache
    prob = getprob(sensefun)
    idx = length(prob.u0)
    Δλas = Tuple{typeof(λ), eltype(t)}[]
    if ArrayInterfaceCore.ismutable(y)
        return ReverseLossCallback(isq, λ, t, y, cur_time, idx, factorized_mass_matrix,
<<<<<<< HEAD
                                   sensealg, dgdu, dgdp, sensefun.diffcache, nothing, Δλas)
    else
        return ReverseLossCallback(isq, λ, t, y, cur_time, idx, factorized_mass_matrix,
                                   sensealg, dgdu, dgdp, sensefun.diffcache, sensefun.sol,
                                   Δλas)
=======
                                   sensealg, dgdu, dgdp, sensefun.diffcache, sensefun.f,
                                   nothing)
    else
        return ReverseLossCallback(isq, λ, t, y, cur_time, idx, factorized_mass_matrix,
                                   sensealg, dgdu, dgdp, sensefun.diffcache, sensefun.f,
                                   sensefun.sol)
>>>>>>> 99772f4a
    end
end

function (f::ReverseLossCallback)(integrator)
    @unpack isq, λ, t, y, cur_time, idx, F, sensealg, dgdu, dgdp, sol = f
    @unpack diffvar_idxs, algevar_idxs, issemiexplicitdae, J, uf, f_cache, jac_config = f.diffcache

    p, u = integrator.p, integrator.u

    if sensealg isa BacksolveAdjoint
        copyto!(y, integrator.u[(end - idx + 1):end])
    end

    if ArrayInterfaceCore.ismutable(u)
        # Warning: alias here! Be careful with λ
        gᵤ = isq ? λ : @view(λ[1:idx])
        if dgdu !== nothing
            dgdu(gᵤ, y, p, t[cur_time[]], cur_time[])
            # add discrete dgdp contribution
            if dgdp !== nothing && !isq
                gp = @view(λ[(idx + 1):end])
                dgdp(gp, y, p, t[cur_time[]], cur_time[])
                u[(idx + 1):length(λ)] .+= gp
            end
        end
    else
        @assert sensealg isa QuadratureAdjoint
        outtype = DiffEqBase.parameterless_type(λ)
        y = sol(t[cur_time[]])
        gᵤ = dgdu(y, p, t[cur_time[]], cur_time[]; outtype = outtype)
    end

    if issemiexplicitdae
        if J isa DiffCache
            J = get_tmp(J, y)
        end
        if DiffEqBase.has_jac(f.f)
            f.f.jac(J, y, p, t[cur_time[]])
        else
            jacobian!(J, uf, y, f_cache, sensealg, jac_config)
        end
        dhdd = J[algevar_idxs, diffvar_idxs]
        dhda = J[algevar_idxs, algevar_idxs]
        Δλa = -(dhda' \ gᵤ[algevar_idxs])
        Δλd = dhdd'Δλa + gᵤ[diffvar_idxs]
        push!(f.Δλas, (Δλa, t[cur_time[]]))
    else
        Δλd = gᵤ
    end

    if F !== nothing
        F !== I && F !== (I, I) && ldiv!(F, Δλd)
    end

    if ArrayInterfaceCore.ismutable(u)
        u[diffvar_idxs] .+= Δλd
    else
        @assert sensealg isa QuadratureAdjoint
        integrator.u += Δλd
    end
    u_modified!(integrator, true)
    cur_time[] -= 1
    return nothing
end

# handle discrete loss contributions
function generate_callbacks(sensefun, dgdu, dgdp, λ, t, t0, callback, init_cb,
                            terminated = false)
    if sensefun isa NILSASSensitivityFunction
        @unpack sensealg = sensefun.S
    else
        @unpack sensealg = sensefun
    end

    if !init_cb
        cur_time = Ref(1)
    else
        cur_time = Ref(length(t))
    end

    reverse_cbs = setup_reverse_callbacks(callback, sensealg, dgdu, dgdp, cur_time,
                                          terminated)

    init_cb || return reverse_cbs, nothing, nothing

    # callbacks can lead to non-unique time points
    _t, duplicate_iterator_times = separate_nonunique(t)

    rlcb = ReverseLossCallback(sensefun, λ, t, dgdu, dgdp, cur_time)

    if eltype(_t) !== typeof(t0)
        _t = convert.(typeof(t0), _t)
    end
    cb = PresetTimeCallback(_t, rlcb)

    # handle duplicates (currently only for double occurances)
    if duplicate_iterator_times !== nothing
        # use same ref for cur_time to cope with concrete_solve
        cbrev_dupl_affect = ReverseLossCallback(sensefun, λ, t, dgdu, dgdp, cur_time)
        cb_dupl = PresetTimeCallback(duplicate_iterator_times[1], cbrev_dupl_affect)
        return CallbackSet(cb, reverse_cbs, cb_dupl), rlcb, duplicate_iterator_times
    else
        return CallbackSet(cb, reverse_cbs), rlcb, duplicate_iterator_times
    end
end

function separate_nonunique(t)
    # t is already sorted
    _t = unique(t)
    ts_with_occurances = [(i, count(==(i), t)) for i in _t]

    # duplicates (only those values which occur > 1 times)
    dupl = filter(x -> last(x) > 1, ts_with_occurances)

    ts = first.(dupl)
    occurances = last.(dupl)

    if isempty(occurances)
        itrs = nothing
    else
        maxoc = maximum(occurances)
        maxoc > 2 &&
            error("More than two occurances of the same time point. Please report this.")
        # handle also more than two occurances
        itrs = [ts[occurances .>= i] for i in 2:maxoc]
    end

    return _t, itrs
end

function out_and_ts(_ts, duplicate_iterator_times, sol)
    if duplicate_iterator_times === nothing
        ts = _ts
        out = sol(ts)
    else
        # if callbacks are tracked, there is potentially an event_time that must be considered
        # in the loss function but doesn't occur in saveat/t. So we need to add it.
        # Note that if it doens't occur in saveat/t we even need to add it twice
        # However if the callbacks are not saving in the forward, we don't want to compute a loss
        # value for them. This information is given by sol.t/checkpoints.
        # Additionally we need to store the left and the right limit, respectively.
        duplicate_times = duplicate_iterator_times[1] # just treat two occurances at the moment (see separate_nonunique above)
        _ts = Array(_ts)
        for d in duplicate_times
            (d ∉ _ts) && push!(_ts, d)
        end

        u1 = sol(_ts).u
        u2 = sol(duplicate_times, continuity = :right).u
        saveat = vcat(_ts, duplicate_times...)
        perm = sortperm(saveat)
        ts = saveat[perm]
        u = vcat(u1, u2)[perm]
        out = DiffEqArray(u, ts)
    end
    return out, ts
end<|MERGE_RESOLUTION|>--- conflicted
+++ resolved
@@ -405,11 +405,7 @@
 
 struct ReverseLossCallback{λType, timeType, yType, RefType, FMType, AlgType, dg1Type,
                            dg2Type,
-<<<<<<< HEAD
-                           cacheType, solType, ΔλasType}
-=======
-                           cacheType, fType, solType}
->>>>>>> 99772f4a
+                           cacheType, fType, solType, ΔλasType}
     isq::Bool
     λ::λType
     t::timeType
@@ -436,20 +432,12 @@
     Δλas = Tuple{typeof(λ), eltype(t)}[]
     if ArrayInterfaceCore.ismutable(y)
         return ReverseLossCallback(isq, λ, t, y, cur_time, idx, factorized_mass_matrix,
-<<<<<<< HEAD
-                                   sensealg, dgdu, dgdp, sensefun.diffcache, nothing, Δλas)
-    else
-        return ReverseLossCallback(isq, λ, t, y, cur_time, idx, factorized_mass_matrix,
-                                   sensealg, dgdu, dgdp, sensefun.diffcache, sensefun.sol,
-                                   Δλas)
-=======
                                    sensealg, dgdu, dgdp, sensefun.diffcache, sensefun.f,
-                                   nothing)
+                                   nothing, Δλas)
     else
         return ReverseLossCallback(isq, λ, t, y, cur_time, idx, factorized_mass_matrix,
                                    sensealg, dgdu, dgdp, sensefun.diffcache, sensefun.f,
-                                   sensefun.sol)
->>>>>>> 99772f4a
+                                   sensefun.sol, Δλas)
     end
 end
 
