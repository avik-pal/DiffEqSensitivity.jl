struct ODEBacksolveSensitivityFunction{C<:AdjointDiffCache,Alg<:BacksolveAdjoint,uType,pType,fType<:Union{ODEFunction, SDEFunction},CV} <: SensitivityFunction
  diffcache::C
  sensealg::Alg
  discrete::Bool
  y::uType
  prob::pType
  f::fType
  colorvec::CV
end


function ODEBacksolveSensitivityFunction(g,sensealg,discrete,sol,dg,f,colorvec)
  diffcache, y = adjointdiffcache(g,sensealg,discrete,sol,dg,f;quad=false)

  return ODEBacksolveSensitivityFunction(diffcache,sensealg,discrete,
                                         y,sol.prob,f,colorvec)
end

# u = λ'
function (S::ODEBacksolveSensitivityFunction)(du,u,p,t)
  @unpack y, prob, f, discrete = S
  idx = length(y)

  λ     = @view u[1:idx]
  grad  = @view u[idx+1:end-idx]
  _y    = @view u[end-idx+1:end]
  dλ    = @view du[1:idx]
  dgrad = @view du[idx+1:end-idx]
  dy    = @view du[end-idx+1:end]

  copyto!(vec(y), _y)

  vecjacobian!(dλ, λ, p, t, S, dgrad=dgrad, dy=dy)

  dλ .*= -one(eltype(λ))

  discrete || accumulate_dgdu!(dλ, y, p, t, S)
  return nothing
end


# g is either g(t,u,p) or discrete g(t,u,i)
@noinline function ODEAdjointProblem(sol,sensealg::BacksolveAdjoint,
                                     g,t=nothing,dg=nothing;
                                     checkpoints=sol.t,
                                     callback=CallbackSet(),kwargs...)
  @unpack f, p, u0, tspan = sol.prob
  tspan = reverse(tspan)
  discrete = t != nothing

  p === DiffEqBase.NullParameters() && error("Your model does not have parameters, and thus it is impossible to calculate the derivative of the solution with respect to the parameters. Your model must have parameters to use parameter sensitivity calculations!")
  numstates = length(u0)
  numparams = length(p)

  len = length(u0)+numparams
<<<<<<< HEAD
  λ = similar(u0, len)
  sense = ODEBacksolveSensitivityFunction(g,sensealg,discrete,sol,dg,f,f.colorvec)
=======
  λ = similar(p, len)
  sense = ODEBacksolveSensitivityFunction(g,sensealg,discrete,sol,dg,f.colorvec)
>>>>>>> 8c1aafff

  init_cb = t !== nothing && tspan[1] == t[end]
  cb = generate_callbacks(sense, g, λ, t, callback, init_cb)
  checkpoints = ischeckpointing(sensealg, sol) ? checkpoints : nothing
  if checkpoints !== nothing
    cb = backsolve_checkpoint_callbacks(sense, sol, checkpoints, cb)
  end

  z0 = [vec(zero(λ)); vec(sense.y)]
  original_mm = sol.prob.f.mass_matrix
  if original_mm === I || original_mm === (I,I)
    mm = I
  else
    sense.diffcache.issemiexplicitdae && @warn "`BacksolveAdjoint` is likely to fail on semi-explicit DAEs, if memory is a concern, please consider using InterpolatingAdjoint(checkpoint=true) instead."
    len2 = length(z0)
    mm = zeros(len2, len2)
    idx = 1:numstates
    copyto!(@view(mm[idx, idx]), sol.prob.f.mass_matrix')
    idx = numstates+1:numstates+1+numparams
    copyto!(@view(mm[idx, idx]), I)
    idx = len+1:len2
    copyto!(@view(mm[idx, idx]), sol.prob.f.mass_matrix)
  end
  odefun = ODEFunction(sense, mass_matrix=mm)
  return ODEProblem(odefun,z0,tspan,p,callback=cb)
end



@noinline function SDEAdjointProblem(sol,sensealg::BacksolveAdjoint,
                                     g,t=nothing,dg=nothing;
                                     checkpoints=sol.t,
                                     callback=CallbackSet(),kwargs...)
  @unpack f, p, u0, tspan = sol.prob
  tspan = reverse(tspan)
  discrete = t != nothing

  p === DiffEqBase.NullParameters() && error("Your model does not have parameters, and thus it is impossible to calculate the derivative of the solution with respect to the parameters. Your model must have parameters to use parameter sensitivity calculations!")
  numstates = length(u0)
  numparams = length(p)

  len = length(u0)+numparams
  λ = similar(u0, len)

  sense_drift = ODEBacksolveSensitivityFunction(g,sensealg,discrete,sol,dg,sol.prob.f,sol.prob.f.colorvec)

  diffusion_function = ODEFunction(sol.prob.g)
  sense_diffusion = ODEBacksolveSensitivityFunction(g,sensealg,discrete,sol,dg,diffusion_function,diffusion_function.colorvec)

  init_cb = t !== nothing && tspan[1] == t[end]
  cb = generate_callbacks(sense_drift, g, λ, t, callback, init_cb)
  checkpoints = ischeckpointing(sensealg, sol) ? checkpoints : nothing
  if checkpoints !== nothing
    cb = backsolve_checkpoint_callbacks(sense_drift, sol, checkpoints, cb)
  end

  z0 = [vec(zero(λ)); vec(sense_drift.y)]
  #@show z0, vec(zero(λ)), sense_drift.y

  original_mm = sol.prob.f.mass_matrix
  if original_mm === I
    mm = I
  else
    sense_drift.diffcache.issemiexplicitdae && @warn "`BacksolveAdjoint` is likely to fail on semi-explicit DAEs, if memory is a concern, please consider using InterpolatingAdjoint(checkpoint=true) instead."
    len2 = length(z0)
    mm = zeros(len2, len2)
    idx = 1:numstates
    copyto!(@view(mm[idx, idx]), sol.prob.f.mass_matrix')
    idx = numstates+1:numstates+1+numparams
    copyto!(@view(mm[idx, idx]), I)
    idx = len+1:len2
    copyto!(@view(mm[idx, idx]), sol.prob.f.mass_matrix)
  end

  sdefun = SDEFunction(sense_drift,sense_diffusion,mass_matrix=mm)

  # replicated noise
  _sol = deepcopy(sol)
  if typeof(_sol.W.dW) <: Number
    noisearray =  _sol.W.W
  elseif StochasticDiffEq.is_diagonal_noise(sol.prob) && length(sol.W.dW)==1
    noisearray = [W[1] for W in _sol.W.W]
  else
    error("Only scalar and diagonal noise")
  end

  backwardnoise = DiffEqNoiseProcess.NoiseGrid(reverse!(_sol.t),reverse!(noisearray))

  return SDEProblem(sdefun,sense_diffusion,z0,tspan,p,
    callback=cb,
    noise=backwardnoise
    )
end



function backsolve_checkpoint_callbacks(sensefun, sol, checkpoints, callback)
  prob = sol.prob
  cur_time = Ref(length(checkpoints))
  condition = let checkpoints=checkpoints
    (u,t,integrator) ->
      checkpoints !== nothing && ((idx = searchsortedfirst(checkpoints, t)) <= length(checkpoints)) && checkpoints[idx] == t
  end
  affect! = let sol=sol, cur_time=cur_time, idx=length(prob.u0)
    function (integrator)
      _y = reshape(@view(integrator.u[end-idx+1:end]), axes(prob.u0))
      sol(_y, integrator.t)
      u_modified!(integrator,true)
      cur_time[] -= 1
      return nothing
    end
  end
  cb = DiscreteCallback(condition,affect!)

  return CallbackSet(cb,callback)
end<|MERGE_RESOLUTION|>--- conflicted
+++ resolved
@@ -53,13 +53,8 @@
   numparams = length(p)
 
   len = length(u0)+numparams
-<<<<<<< HEAD
   λ = similar(u0, len)
   sense = ODEBacksolveSensitivityFunction(g,sensealg,discrete,sol,dg,f,f.colorvec)
-=======
-  λ = similar(p, len)
-  sense = ODEBacksolveSensitivityFunction(g,sensealg,discrete,sol,dg,f.colorvec)
->>>>>>> 8c1aafff
 
   init_cb = t !== nothing && tspan[1] == t[end]
   cb = generate_callbacks(sense, g, λ, t, callback, init_cb)
