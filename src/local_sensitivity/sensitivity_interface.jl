--- conflicted
+++ resolved
@@ -1,75 +1,70 @@
-## Direct calls
-
-function adjoint_sensitivities(sol,args...;
-                                  sensealg=InterpolatingAdjoint(),
-                                  kwargs...)
-  _adjoint_sensitivities(sol,sensealg,args...;kwargs...)
-end
-
-function _adjoint_sensitivities(sol,sensealg,alg,g,t=nothing,dg=nothing;
-                                   abstol=1e-6,reltol=1e-3,
-                                   checkpoints=sol.t,
-<<<<<<< HEAD
-                                   callback = nothing,
-                                   kwargs...)
-  if sol.prob isa SDEProblem
-    adj_prob = SDEAdjointProblem(sol,sensealg,g,t,dg,checkpoints=checkpoints,
-                                 callback = callback,
-                                 abstol=abstol,reltol=reltol)
-=======
-                                   corfunc_analytical=nothing,
-                                   kwargs...)
-  if sol.prob isa SDEProblem
-    adj_prob = SDEAdjointProblem(sol,sensealg,g,t,dg,checkpoints=checkpoints,
-                               abstol=abstol,reltol=reltol,corfunc_analytical=corfunc_analytical)
->>>>>>> e0ceda43
-  else
-    adj_prob = ODEAdjointProblem(sol,sensealg,g,t,dg,checkpoints=checkpoints,
-                                 callback = callback,
-                                 abstol=abstol,reltol=reltol)
-  end
-
-  tstops = ischeckpointing(sensealg, sol) ? checkpoints : similar(sol.t, 0)
-  adj_sol = solve(adj_prob,alg;
-                  save_everystep=false,save_start=false,saveat=eltype(sol[1])[],
-                  abstol=abstol,reltol=reltol,kwargs...)
-
-  p = sol.prob.p
-  l = p === nothing || p === DiffEqBase.NullParameters() ? 0 : length(sol.prob.p)
-  du0 = -adj_sol[end][1:length(sol.prob.u0)]
-
-  if eltype(sol.prob.p) <: real(eltype(adj_sol[end]))
-    dp = real.(adj_sol[end][(1:l) .+ length(sol.prob.u0)])'
-  elseif p === nothing || p === DiffEqBase.NullParameters()
-    dp = nothing
-  else
-    dp = adj_sol[end][(1:l) .+ length(sol.prob.u0)]'
-  end
-
-  du0,dp
-end
-
-function _adjoint_sensitivities(sol,sensealg::SteadyStateAdjoint,alg,g,dg=nothing;
-                                   abstol=1e-6,reltol=1e-3,
-                                   kwargs...)
-  SteadyStateAdjointProblem(sol,sensealg,g,dg;kwargs...)
-end
-
-function _adjoint_sensitivities(sol,sensealg::SteadyStateAdjoint,alg;
-                                   g=nothing,dg=nothing,
-                                   abstol=1e-6,reltol=1e-3,
-                                   kwargs...)
-  SteadyStateAdjointProblem(sol,sensealg,g,dg;kwargs...)
-end
-
-function second_order_sensitivities(loss,prob,alg,args...;
-                                    sensealg=ForwardDiffOverAdjoint(InterpolatingAdjoint(autojacvec=ReverseDiffVJP())),
-                                    kwargs...)
-  _second_order_sensitivities(loss,prob,alg,sensealg,args...;kwargs...)
-end
-
-function second_order_sensitivity_product(loss,v,prob,alg,args...;
-                                          sensealg=ForwardDiffOverAdjoint(InterpolatingAdjoint(autojacvec=ReverseDiffVJP())),
-                                          kwargs...)
-  _second_order_sensitivity_product(loss,v,prob,alg,sensealg,args...;kwargs...)
-end
+## Direct calls
+
+function adjoint_sensitivities(sol,args...;
+                                  sensealg=InterpolatingAdjoint(),
+                                  kwargs...)
+  _adjoint_sensitivities(sol,sensealg,args...;kwargs...)
+end
+
+function _adjoint_sensitivities(sol,sensealg,alg,g,t=nothing,dg=nothing;
+                                   abstol=1e-6,reltol=1e-3,
+                                   checkpoints=sol.t,
+                                   corfunc_analytical=nothing,
+                                   callback = nothing,
+                                   kwargs...)
+
+  if sol.prob isa SDEProblem
+    adj_prob = SDEAdjointProblem(sol,sensealg,g,t,dg,checkpoints=checkpoints,
+                               callback = callback,
+                               abstol=abstol,reltol=reltol,
+                               corfunc_analytical=corfunc_analytical)
+  else
+    adj_prob = ODEAdjointProblem(sol,sensealg,g,t,dg,checkpoints=checkpoints,
+                                 callback = callback,
+                                 abstol=abstol,reltol=reltol)
+  end
+
+  tstops = ischeckpointing(sensealg, sol) ? checkpoints : similar(sol.t, 0)
+  adj_sol = solve(adj_prob,alg;
+                  save_everystep=false,save_start=false,saveat=eltype(sol[1])[],
+                  abstol=abstol,reltol=reltol,kwargs...)
+
+  p = sol.prob.p
+  l = p === nothing || p === DiffEqBase.NullParameters() ? 0 : length(sol.prob.p)
+  du0 = -adj_sol[end][1:length(sol.prob.u0)]
+
+  if eltype(sol.prob.p) <: real(eltype(adj_sol[end]))
+    dp = real.(adj_sol[end][(1:l) .+ length(sol.prob.u0)])'
+  elseif p === nothing || p === DiffEqBase.NullParameters()
+    dp = nothing
+  else
+    dp = adj_sol[end][(1:l) .+ length(sol.prob.u0)]'
+  end
+
+  du0,dp
+end
+
+function _adjoint_sensitivities(sol,sensealg::SteadyStateAdjoint,alg,g,dg=nothing;
+                                   abstol=1e-6,reltol=1e-3,
+                                   kwargs...)
+  SteadyStateAdjointProblem(sol,sensealg,g,dg;kwargs...)
+end
+
+function _adjoint_sensitivities(sol,sensealg::SteadyStateAdjoint,alg;
+                                   g=nothing,dg=nothing,
+                                   abstol=1e-6,reltol=1e-3,
+                                   kwargs...)
+  SteadyStateAdjointProblem(sol,sensealg,g,dg;kwargs...)
+end
+
+function second_order_sensitivities(loss,prob,alg,args...;
+                                    sensealg=ForwardDiffOverAdjoint(InterpolatingAdjoint(autojacvec=ReverseDiffVJP())),
+                                    kwargs...)
+  _second_order_sensitivities(loss,prob,alg,sensealg,args...;kwargs...)
+end
+
+function second_order_sensitivity_product(loss,v,prob,alg,args...;
+                                          sensealg=ForwardDiffOverAdjoint(InterpolatingAdjoint(autojacvec=ReverseDiffVJP())),
+                                          kwargs...)
+  _second_order_sensitivity_product(loss,v,prob,alg,sensealg,args...;kwargs...)
+end