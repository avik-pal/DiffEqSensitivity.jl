--- conflicted
+++ resolved
@@ -100,7 +100,8 @@
     end
 
     if !needs_jac
-        operator = VecJac(f, y, p; autodiff = get_autodiff_from_vjp(vjp))
+        operator = 
+    (f, y, p; autodiff = get_autodiff_from_vjp(vjp))
         linear_problem = LinearProblem(operator, vec(dgdu_val); u0 = vec(λ))
     else
         linear_problem = LinearProblem(diffcache.J', vec(dgdu_val'); u0 = vec(λ))
@@ -136,28 +137,4 @@
         vjp .*= -1
         return vjp
     end
-<<<<<<< HEAD
-=======
-end
-
-function FixedVecJacOperator(f_in, y, p, ::Val{false})
-    # NOTE: Zygote doesn't support inplace
-    input, f = Zygote.pullback(x -> f_in(x, p, nothing), y)
-    output = f(input)[1]
-    function f_operator!(du, u, p, t)
-        du .= vec(f(reshape(u, size(input)))[1])
-        return du
-    end
-    op = FunctionOperator(f_operator!, vec(input), vec(output))
-    return op
-end
-
-function FixedVecJacOperator(f, y, p, ::Val{true})
-    function f_operator!(du, u, p, t)
-        num_vecjac!(du, (_du, _u) -> f(reshape(_du, size(y)), _u, p, t),
-            y, reshape(u, size(y)))
-        return du
-    end
-    return FunctionOperator(f_operator!, vec(y); p)
->>>>>>> 6c2868c6
 end